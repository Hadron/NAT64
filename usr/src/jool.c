--- conflicted
+++ resolved
@@ -32,13 +32,12 @@
  * The parameters received from the user, formatted and ready to be read in any order.
  */
 struct arguments {
-<<<<<<< HEAD
 	enum config_mode mode;
-	bool mode_set;
 	enum config_operation op;
-	bool op_set;
 
 	struct {
+		bool quick;
+
 		struct {
 			struct ipv6_prefix prefix;
 			bool prefix_set;
@@ -69,34 +68,6 @@
 		size_t size;
 		void *data;
 	} general;
-=======
-	__u16 mode;
-	__u32 operation;
-
-	/* Pools */
-	struct in_addr pool4_addr;
-	bool pool4_addr_set;
-
-	struct ipv6_prefix pool6_prefix;
-	bool pool6_prefix_set;
-
-	bool quick;
-
-	/* BIB, session */
-	bool tcp, udp, icmp;
-	bool static_entries, dynamic_entries;
-	bool numeric_hostname;
-
-	struct ipv6_tuple_address bib6;
-	bool bib6_set;
-	struct ipv4_tuple_address bib4;
-	bool bib4_set;
-
-	/* Filtering, translate, fragmentation */
-	struct full_filtering_config filtering;
-	struct translate_config translate;
-	struct fragmentation_config fragmentation;
->>>>>>> af6dd79f
 };
 
 /**
@@ -116,7 +87,7 @@
 	ARGP_ADD = 'a',
 	ARGP_UPDATE = 5000,
 	ARGP_REMOVE = 'r',
-	ARGP_FLUSH = 'x',
+	ARGP_FLUSH = 'f',
 
 	/* Pools */
 	ARGP_PREFIX = 1000,
@@ -164,7 +135,6 @@
  */
 static struct argp_option options[] =
 {
-<<<<<<< HEAD
 	{ NULL, 0, NULL, 0, "Configuration targets/modes:", 10},
 	{ "pool6", ARGP_POOL6, NULL, 0, "The command will operate on the IPv6 pool." },
 	{ "pool4", ARGP_POOL4, NULL, 0, "The command will operate on the IPv4 pool." },
@@ -179,6 +149,11 @@
 	{ "add", ARGP_ADD, NULL, 0, "Add an element to the target." },
 	{ "update", ARGP_UPDATE, NULL, 0, "Change something in the target." },
 	{ "remove", ARGP_REMOVE, NULL, 0, "Remove an element from the target." },
+	{ "flush", ARGP_FLUSH, NULL, 0, "Clear the target." },
+
+	{ NULL, 0, NULL, 0, "IPv4 and IPv6 Pool options:", 11 },
+	{ "quick", ARGP_QUICK, NULL, 0, "Do not clean the BIB and/or session tables after removing. "
+		"Available on remove and flush operations only. " },
 
 	{ NULL, 0, NULL, 0, "IPv6 Pool-only options:", 11 },
 	{ "prefix", ARGP_PREFIX, PREFIX_FORMAT, 0, "The prefix to be added or removed. "
@@ -197,54 +172,6 @@
 
 	{ NULL, 0, NULL, 0, "BIB-only options:", 20 },
 	{ "bib6", ARGP_BIB_IPV6, IPV6_TRANSPORT_FORMAT, 0,
-=======
-	{ NULL, 0, NULL, 0, "IPv6 Pool options:", 10},
-	{ "pool6",		ARGP_POOL6,		NULL, 0, "The command will operate on the IPv6 pool." },
-	{ "display",	ARGP_DISPLAY,	NULL, 0, "(Operation) Print the IPv6 pool as output (default)." },
-	{ "count",		ARGP_COUNT,		NULL, 0, "(Operation) Print the number of IPv6 prefixes registered." },
-	{ "add",		ARGP_ADD,		NULL, 0, "(Operation) Add a prefix to the pool." },
-	{ "remove",		ARGP_REMOVE,	NULL, 0, "(Operation) Remove a prefix from the pool." },
-	{ "flush",		ARGP_FLUSH,		NULL, 0, "(Operation) Flush all prefixes from the pool." },
-	{ "prefix",		ARGP_PREFIX,	PREFIX_FORMAT, 0, "The prefix to be added or removed. "
-			"Available on add and remove operations only." },
-	{ "quick",		ARGP_QUICK,		NULL, 0, "Do not clean the session tables after removing. "
-			"Available on remove and flush operations only. " },
-
-	{ NULL, 0, NULL, 0, "IPv4 Pool options:", 11 },
-	{ "pool4",		ARGP_POOL4,		NULL, 0, "The command will operate on the IPv4 pool." },
-	{ "display",	ARGP_DISPLAY,	NULL, 0, "(Operation) Print the IPv4 pool as output (default)." },
-	{ "count",		ARGP_COUNT,		NULL, 0, "(Operation) Print the number of IPv4 addresses registered." },
-	{ "add",		ARGP_ADD,		NULL, 0, "(Operation) Add an address to the pool." },
-	{ "remove",		ARGP_REMOVE,	NULL, 0, "(Operation) Remove an address from the pool." },
-	{ "flush",		ARGP_FLUSH,		NULL, 0, "(Operation) Flush all addresses from the pool." },
-	{ "address",	ARGP_ADDRESS,	IPV4_ADDR_FORMAT, 0,
-			"Address to be added or removed. Available on add and remove operations only." },
-	{ "quick",		ARGP_QUICK,		NULL, 0,
-			"Do not clean the BIB & session tables after removing."
-			"Available on remove and flush operations only. " },
-
-	{ NULL, 0, NULL, 0, "BIB options:", 20 },
-	{ "bib",		ARGP_BIB, 		NULL, 0, "The command will operate on BIBs." },
-	{ "display",	ARGP_DISPLAY,	NULL, 0, "(Operation) Print the table as output (default)." },
-	{ "count",		ARGP_COUNT,		NULL, 0, "(Operation) Print the number of BIB entries registered." },
-	{ "add",		ARGP_ADD,		NULL, 0, "(Operation) Add an entry to the table." },
-	{ "remove",		ARGP_REMOVE,	NULL, 0, "(Operation) Remove an entry from a table" },
-	{ "icmp",		ARGP_ICMP,		NULL, 0, "Print the ICMP BIB." },
-	{ "tcp",		ARGP_TCP,		NULL, 0, "Print the TCP BIB." },
-	{ "udp",		ARGP_UDP,		NULL, 0, "Print the UDP BIB." },
-	{ "numeric",	ARGP_NUMERIC_HOSTNAME,	NULL, 0, "Don't resolve names." },
-	/*
-	{ "static",		ARGP_STATIC,	NULL, 0,
-			"Filter out entries created dynamically (by incoming connections). " },
-	{ "dynamic",	ARGP_DYNAMIC,	NULL, 0,
-			"Filter out entries created statically (by the user). " },
-	{ "ipv4",		ARGP_IPV4,		IPV4_TRANSPORT_FORMAT, 0,
-			"Filter out entries unrelated to the following IPv4 address and/or port." },
-	{ "ipv6",		ARGP_IPV6,		IPV6_TRANSPORT_FORMAT, 0,
-			"Filter out entries unrelated to the following IPv4 address and/or port." },
-	*/
-	{ "bib6",		ARGP_BIB_IPV6,	IPV6_TRANSPORT_FORMAT, 0,
->>>>>>> af6dd79f
 			"This is the addres#port of the remote IPv6 node of the entry to be added or removed. "
 			"Available on add and remove operations only." },
 	{ "bib4", ARGP_BIB_IPV4, IPV4_TRANSPORT_FORMAT, 0,
@@ -286,26 +213,21 @@
 	{ NULL },
 };
 
-static void set_mode(struct arguments *args, enum config_mode mode)
-{
-	args->mode = mode;
-	args->mode_set = true;
-}
-
-static void set_op(struct arguments *args, enum config_operation op)
-{
-	args->op = op;
-	args->op_set = true;
-}
-
-static int validate_args(struct arguments *args, enum config_mode valid_modes,
+static int update_state(struct arguments *args, enum config_mode valid_modes,
 		enum config_operation valid_ops)
 {
-	if (args->mode_set && (args->mode | valid_modes) != valid_modes)
+	enum config_mode common_modes;
+	enum config_operation common_ops;
+
+	common_modes = args->mode & valid_modes;
+	if (!common_modes || (common_modes | valid_modes) != valid_modes)
 		goto fail;
-
-	if (args->op_set && (args->op | valid_ops) != valid_ops)
+	args->mode = common_modes;
+
+	common_ops = args->op & valid_ops;
+	if (!common_ops || (common_ops | valid_ops) != valid_ops)
 		goto fail;
+	args->op = common_ops;
 
 	return 0;
 
@@ -317,12 +239,9 @@
 static int set_general_arg(struct arguments *args, enum general_module module, __u8 type,
 		size_t size, void *value)
 {
-	int error = validate_args(args, MODE_GENERAL, OP_UPDATE);
-	if (error)
-		return error;
-
-	set_mode(args, MODE_GENERAL);
-	set_op(args, GENERAL_OPS);
+	int error = update_state(args, MODE_GENERAL, OP_UPDATE);
+	if (error)
+		return error;
 
 	if (args->general.data) {
 		log_err("You can only edit one configuration value at a time.");
@@ -367,7 +286,7 @@
 }
 
 static int set_general_u16(struct arguments *args, enum general_module module, __u8 type,
-		char *value, __u16 min, __u16 max, __u16 multiplier)
+		char *value, __u16 min, __u16 max)
 {
 	__u16 tmp;
 	int error;
@@ -375,7 +294,20 @@
 	error = str_to_u16(value, &tmp, min, max);
 	if (error)
 		return error;
-	tmp *= multiplier;
+
+	return set_general_arg(args, module, type, sizeof(tmp), &tmp);
+}
+
+static int set_general_timeout(struct arguments *args, enum general_module module, __u8 type,
+		char *value, __u64 min, __u64 max)
+{
+	__u64 tmp;
+	int error;
+
+	error = str_to_u64(value, &tmp, min, max);
+	if (error)
+		return error;
+	tmp *= 1000;
 
 	return set_general_arg(args, module, type, sizeof(tmp), &tmp);
 }
@@ -406,110 +338,87 @@
 
 	switch (key) {
 	case ARGP_POOL6:
-		error = validate_args(args, MODE_POOL6, POOL6_OPS);
-		set_mode(args, MODE_POOL6);
+		error = update_state(args, MODE_POOL6, POOL6_OPS);
 		break;
 	case ARGP_POOL4:
-		error = validate_args(args, MODE_POOL4, POOL4_OPS);
-		set_mode(args, MODE_POOL4);
+		error = update_state(args, MODE_POOL4, POOL4_OPS);
 		break;
 	case ARGP_BIB:
-		error = validate_args(args, MODE_BIB, BIB_OPS);
-		set_mode(args, MODE_BIB);
+		error = update_state(args, MODE_BIB, BIB_OPS);
 		break;
 	case ARGP_SESSION:
-		error = validate_args(args, MODE_SESSION, SESSION_OPS);
-		set_mode(args, MODE_SESSION);
+		error = update_state(args, MODE_SESSION, SESSION_OPS);
 		break;
 	case ARGP_GENERAL:
-		error = validate_args(args, MODE_GENERAL, GENERAL_OPS);
-		set_mode(args, MODE_GENERAL);
+		error = update_state(args, MODE_GENERAL, GENERAL_OPS);
 		break;
 
 	case ARGP_DISPLAY:
-		error = validate_args(args, DISPLAY_MODES, OP_DISPLAY);
-		set_op(args, OP_DISPLAY);
+		error = update_state(args, DISPLAY_MODES, OP_DISPLAY);
 		break;
 	case ARGP_COUNT:
-		error = validate_args(args, COUNT_MODES, OP_COUNT);
-		set_op(args, OP_COUNT);
+		error = update_state(args, COUNT_MODES, OP_COUNT);
 		break;
 	case ARGP_ADD:
-		error = validate_args(args, ADD_MODES, OP_ADD);
-		set_op(args, OP_ADD);
+		error = update_state(args, ADD_MODES, OP_ADD);
 		break;
 	case ARGP_UPDATE:
-		error = validate_args(args, UPDATE_MODES, OP_UPDATE);
-		set_op(args, OP_UPDATE);
+		error = update_state(args, UPDATE_MODES, OP_UPDATE);
 		break;
 	case ARGP_REMOVE:
-		error = validate_args(args, REMOVE_MODES, OP_REMOVE);
-		set_op(args, OP_REMOVE);
+		error = update_state(args, REMOVE_MODES, OP_REMOVE);
 		break;
 	case ARGP_FLUSH:
-		arguments->operation = OP_FLUSH;
+		error = update_state(args, FLUSH_MODES, OP_FLUSH);
 		break;
 
 	case ARGP_UDP:
-		error = validate_args(args, MODE_BIB | MODE_SESSION, BIB_OPS | SESSION_OPS);
+		error = update_state(args, MODE_BIB | MODE_SESSION, BIB_OPS | SESSION_OPS);
 		args->db.tables.udp = true;
 		break;
 	case ARGP_TCP:
-		error = validate_args(args, MODE_BIB | MODE_SESSION, BIB_OPS | SESSION_OPS);
+		error = update_state(args, MODE_BIB | MODE_SESSION, BIB_OPS | SESSION_OPS);
 		args->db.tables.tcp = true;
 		break;
 	case ARGP_ICMP:
-		error = validate_args(args, MODE_BIB | MODE_SESSION, BIB_OPS | SESSION_OPS);
+		error = update_state(args, MODE_BIB | MODE_SESSION, BIB_OPS | SESSION_OPS);
 		args->db.tables.icmp = true;
 		break;
 	case ARGP_NUMERIC_HOSTNAME:
-		error = validate_args(args, MODE_BIB | MODE_SESSION, OP_DISPLAY);
-		set_op(args, OP_DISPLAY);
+		error = update_state(args, MODE_BIB | MODE_SESSION, OP_DISPLAY);
 		args->db.tables.numeric_hostname = true;
 		break;
 
 	case ARGP_ADDRESS:
-		error = validate_args(args, MODE_POOL4, OP_ADD | OP_REMOVE);
+		error = update_state(args, MODE_POOL4, OP_ADD | OP_REMOVE);
 		if (error)
 			return error;
-		set_mode(args, MODE_POOL4);
 		error = str_to_addr4(str, &args->db.pool4.addr);
 		args->db.pool4.addr_set = true;
 		break;
 	case ARGP_PREFIX:
-<<<<<<< HEAD
-		error = validate_args(args, MODE_POOL6, OP_ADD | OP_REMOVE);
+		error = update_state(args, MODE_POOL6, OP_ADD | OP_REMOVE);
 		if (error)
 			return error;
-		set_mode(args, MODE_POOL6);
 		error = str_to_prefix(str, &args->db.pool6.prefix);
 		args->db.pool6.prefix_set = true;
-=======
-		error = str_to_prefix(arg, &arguments->pool6_prefix);
-		arguments->pool6_prefix_set = true;
 		break;
 	case ARGP_QUICK:
-		arguments->quick = true;
-		break;
-	/*
-	case ARGP_STATIC:
-		arguments->static_entries = true;
->>>>>>> af6dd79f
+		error = update_state(args, MODE_POOL6 | MODE_POOL4, OP_REMOVE | OP_FLUSH);
+		args->db.quick = true;
 		break;
 
 	case ARGP_BIB_IPV6:
-		error = validate_args(args, MODE_BIB, OP_ADD | OP_REMOVE);
+		error = update_state(args, MODE_BIB, OP_ADD | OP_REMOVE);
 		if (error)
 			return error;
-		set_mode(args, MODE_BIB);
 		error = str_to_addr6_port(str, &args->db.tables.bib.addr6);
 		args->db.tables.bib.addr6_set = true;
 		break;
 	case ARGP_BIB_IPV4:
-		error = validate_args(args, MODE_BIB, OP_ADD | OP_REMOVE);
+		error = update_state(args, MODE_BIB, OP_ADD | OP_REMOVE);
 		if (error)
 			return error;
-		set_mode(args, MODE_BIB);
 		error = str_to_addr4_port(str, &args->db.tables.bib.addr4);
 		args->db.tables.bib.addr4_set = true;
 		break;
@@ -524,16 +433,16 @@
 		error = set_general_bool(args, FILTERING, DROP_EXTERNAL_TCP, str);
 		break;
 	case ARGP_UDP_TO:
-		error = set_general_u16(args, SESSIONDB, UDP_TIMEOUT, str, UDP_MIN, 0xFFFF, 1000);
+		error = set_general_timeout(args, SESSIONDB, UDP_TIMEOUT, str, UDP_MIN, MAX_U64);
 		break;
 	case ARGP_ICMP_TO:
-		error = set_general_u16(args, SESSIONDB, ICMP_TIMEOUT, str, 0, 0xFFFF, 1000);
+		error = set_general_timeout(args, SESSIONDB, ICMP_TIMEOUT, str, 0, MAX_U64);
 		break;
 	case ARGP_TCP_TO:
-		error = set_general_u16(args, SESSIONDB, TCP_EST_TIMEOUT, str, TCP_EST, 0xFFFF, 1000);
+		error = set_general_timeout(args, SESSIONDB, TCP_EST_TIMEOUT, str, TCP_EST, MAX_U64);
 		break;
 	case ARGP_TCP_TRANS_TO:
-		error = set_general_u16(args, SESSIONDB, TCP_TRANS_TIMEOUT, str, TCP_TRANS, 0xFFFF, 1000);
+		error = set_general_timeout(args, SESSIONDB, TCP_TRANS_TIMEOUT, str, TCP_TRANS, MAX_U64);
 		break;
 
 	case ARGP_RESET_TCLASS:
@@ -543,7 +452,7 @@
 		error = set_general_bool(args, TRANSLATE, RESET_TOS, str);
 		break;
 	case ARGP_NEW_TOS:
-		error = set_general_u8(args, TRANSLATE, NEW_TOS, str, 0, 0xFF);
+		error = set_general_u8(args, TRANSLATE, NEW_TOS, str, 0, MAX_U8);
 		break;
 	case ARGP_DF:
 		error = set_general_bool(args, TRANSLATE, DF_ALWAYS_ON, str);
@@ -558,7 +467,7 @@
 		error = set_general_u16_array(args, TRANSLATE, MTU_PLATEAUS, str);
 		break;
 	case ARGP_MIN_IPV6_MTU:
-		error = set_general_u16(args, TRANSLATE, MIN_IPV6_MTU, str, 1280, 0xFFFF, 1);
+		error = set_general_u16(args, TRANSLATE, MIN_IPV6_MTU, str, 1280, MAX_U16);
 		break;
 
 	default:
@@ -580,6 +489,21 @@
  */
 static char doc[] = "jool -- The Jool kernel module's configuration interface.\v";
 
+/**
+ * Zeroizes all of "num"'s bits, except the last one. Returns the result.
+ */
+static unsigned int zeroize_upper_bits(__u8 num)
+{
+	__u8 mask = 0x01;
+
+	do {
+		if ((num & mask) != 0)
+			return num & mask;
+		mask <<= 1;
+	} while (mask);
+
+	return num;
+}
 
 /**
  * Uses argp.h to read the parameters from the user, validates them, and returns the result as a
@@ -591,10 +515,15 @@
 	struct argp argp = { options, parse_opt, args_doc, doc };
 
 	memset(result, 0, sizeof(*result));
+	result->mode = 0xFF;
+	result->op = 0xFF;
 
 	error = argp_parse(&argp, argc, argv, 0, NULL, result);
 	if (error)
 		return error;
+
+	result->mode = zeroize_upper_bits(result->mode);
+	result->op = zeroize_upper_bits(result->op);
 
 	if (!result->db.tables.tcp && !result->db.tables.udp && !result->db.tables.icmp) {
 		result->db.tables.tcp = true;
@@ -635,13 +564,9 @@
 				log_err("Please enter the prefix to be removed (--prefix).");
 				return -EINVAL;
 			}
-<<<<<<< HEAD
-			return pool6_remove(&args.db.pool6.prefix);
-=======
-			return pool6_remove(&args.pool6_prefix, args.quick);
+			return pool6_remove(&args.db.pool6.prefix, args.db.quick);
 		case OP_FLUSH:
-			return pool6_flush(args.quick);
->>>>>>> af6dd79f
+			return pool6_flush(args.db.quick);
 		default:
 			log_err("Unknown operation for IPv6 pool mode: %u.", args.op);
 			return -EINVAL;
@@ -665,13 +590,9 @@
 				log_err("Please enter the address to be removed (--address).");
 				return -EINVAL;
 			}
-<<<<<<< HEAD
-			return pool4_remove(&args.db.pool4.addr);
-=======
-			return pool4_remove(&args.pool4_addr, args.quick);
+			return pool4_remove(&args.db.pool4.addr, args.db.quick);
 		case OP_FLUSH:
-			return pool4_flush(args.quick);
->>>>>>> af6dd79f
+			return pool4_flush(args.db.quick);
 		default:
 			log_err("Unknown operation for IPv4 pool mode: %u.", args.op);
 			return -EINVAL;
