--- conflicted
+++ resolved
@@ -53,13 +53,8 @@
 	struct ipv4_tuple_address bib4;
 	bool bib4_set;
 
-<<<<<<< HEAD
 	/* Filtering, translate */
-	struct filtering_config filtering;
-=======
-	/* Filtering, translate, fragmentation */
 	struct full_filtering_config filtering;
->>>>>>> 54fc02dd
 	struct translate_config translate;
 };
 
