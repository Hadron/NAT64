AM_CFLAGS = -Wall -O2 -I${srcdir}/../../include ${LIBNL3_CFLAGS}

# Note to myself: documentation tends to call these "PROGRAMS" "targets". "jool" is a "target".

bin_PROGRAMS = jool
<<<<<<< HEAD
jool_SOURCES = pool4.c pool6.c bib.c session.c general.c \
		 dns.c netlink.c str_utils.c jool.c
=======
jool_SOURCES = bib.c fragmentation.c pool4.c session.c translate.c \
		filtering.c jool.c netlink.c pool6.c str_utils.c dns.c
jool_LDADD = ${LIBNL3_LIBS}
>>>>>>> 3af7040e
<|MERGE_RESOLUTION|>--- conflicted
+++ resolved
@@ -3,11 +3,6 @@
 # Note to myself: documentation tends to call these "PROGRAMS" "targets". "jool" is a "target".
 
 bin_PROGRAMS = jool
-<<<<<<< HEAD
 jool_SOURCES = pool4.c pool6.c bib.c session.c general.c \
 		 dns.c netlink.c str_utils.c jool.c
-=======
-jool_SOURCES = bib.c fragmentation.c pool4.c session.c translate.c \
-		filtering.c jool.c netlink.c pool6.c str_utils.c dns.c
-jool_LDADD = ${LIBNL3_LIBS}
->>>>>>> 3af7040e
+jool_LDADD = ${LIBNL3_LIBS}