#include "nat64/unit/skb_generator.h"
#include "nat64/unit/types.h"
#include "nat64/comm/str_utils.h"
#include "nat64/mod/packet.h"

#include <linux/if_ether.h>
#include <linux/ipv6.h>
#include <linux/ip.h>
#include <net/ip.h>
#include <net/ipv6.h>
#include <linux/udp.h>
#include <linux/tcp.h>
#include <linux/icmp.h>


#define IPV4_HDR_LEN sizeof(struct iphdr)
int init_ipv4_hdr(void *l3_hdr, u16 payload_len, u8 nexthdr, void *arg)
{
	struct iphdr *hdr = l3_hdr;
	struct ipv4_pair *pair4 = arg;

	hdr->version = 4;
	hdr->ihl = 5;
	hdr->tos = 0;
	hdr->tot_len = cpu_to_be16(sizeof(*hdr) + payload_len);
	hdr->id = cpu_to_be16(1234);
	hdr->frag_off = build_ipv4_frag_off_field(true, false, 0);
	hdr->ttl = 32;
	hdr->protocol = nexthdr;
	hdr->saddr = pair4->remote.address.s_addr;
	hdr->daddr = pair4->local.address.s_addr;

	hdr->check = 0;
	hdr->check = ip_fast_csum(hdr, hdr->ihl);

	return 0;
}

#define IPV6_HDR_LEN sizeof(struct ipv6hdr)
int init_ipv6_hdr(void *l3_hdr, u16 payload_len, u8 nexthdr, void *arg)
{
	struct ipv6hdr *hdr = l3_hdr;
	struct ipv6_pair *pair6 = arg;

	hdr->version = 6;
	hdr->priority = 0;
	hdr->flow_lbl[0] = 0;
	hdr->flow_lbl[1] = 0;
	hdr->flow_lbl[2] = 0;
	hdr->payload_len = cpu_to_be16(payload_len);
	hdr->nexthdr = nexthdr;
	hdr->hop_limit = 32;
	hdr->saddr = pair6->remote.address;
	hdr->daddr = pair6->local.address;

	return 0;
}

#define FRAG_HDR_LEN sizeof(struct frag_hdr)
static int init_ipv6_and_frag_hdr(void *l3_hdr, u16 payload_len, u8 nexthdr, void *arg)
{
	struct ipv6hdr *hdr6 = l3_hdr;
	struct frag_hdr *frag_hdr = (struct frag_hdr *) (hdr6 + 1);
	int error;

	error = init_ipv6_hdr(hdr6, FRAG_HDR_LEN + payload_len, NEXTHDR_FRAGMENT, arg);
	if (error != 0)
		return error;

	frag_hdr->nexthdr = nexthdr;
	frag_hdr->reserved = 0;
	frag_hdr->frag_off = cpu_to_be16(0);
	frag_hdr->identification = cpu_to_be32(4321);

	return 0;
}

#define UDP_HDR_LEN sizeof(struct udphdr)
static int init_udp_hdr(void *l4_hdr, int l3_hdr_type, u16 datagram_len, void *arg)
{
	struct udphdr *hdr = l4_hdr;
	struct ipv6_pair *pair6;
	struct ipv4_pair *pair4;

	switch (l3_hdr_type) {
	case ETH_P_IPV6:
		pair6 = arg;
		hdr->source = cpu_to_be16(pair6->remote.l4_id);
		hdr->dest = cpu_to_be16(pair6->local.l4_id);
		break;
	case ETH_P_IP:
		pair4 = arg;
		hdr->source = cpu_to_be16(pair4->remote.l4_id);
		hdr->dest = cpu_to_be16(pair4->local.l4_id);
		break;
	default:
		log_warning("Unsupported network protocol: %d.", l3_hdr_type);
		return -EINVAL;
	}

	hdr->len = cpu_to_be16(datagram_len);
	hdr->check = 0;

	return 0;
}

#define TCP_HDR_LEN sizeof(struct tcphdr)
int init_tcp_hdr(void *l4_hdr, int l3_hdr_type, u16 datagram_len, void *arg)
{
	struct tcphdr *hdr = l4_hdr;
	struct ipv6_pair *pair6;
	struct ipv4_pair *pair4;

	switch (l3_hdr_type) {
	case ETH_P_IPV6:
		pair6 = arg;
		hdr->source = cpu_to_be16(pair6->remote.l4_id);
		hdr->dest = cpu_to_be16(pair6->local.l4_id);
		break;
	case ETH_P_IP:
		pair4 = arg;
		hdr->source = cpu_to_be16(pair4->remote.l4_id);
		hdr->dest = cpu_to_be16(pair4->local.l4_id);
		break;
	default:
		log_warning("Unsupported network protocol: %d.", l3_hdr_type);
		return -EINVAL;
	}

	hdr->seq = cpu_to_be32(4669);
	hdr->ack_seq = cpu_to_be32(6576);
	hdr->doff = sizeof(*hdr) / 4;
	hdr->res1 = 1;
	hdr->cwr = 0;
	hdr->ece = 1;
	hdr->urg = 1;
	hdr->ack = 0;
	hdr->psh = 0;
	hdr->rst = 1;
	hdr->syn = 1;
	hdr->fin = 1;
	hdr->window = cpu_to_be16(3233);
	hdr->check = 0;
	hdr->urg_ptr = cpu_to_be16(9865);

	return 0;
}

#define ICMP4_HDR_LEN sizeof(struct icmphdr)
static int init_icmp4_hdr_info(void *l4_hdr, int l3_hdr_type, u16 datagram_len, void *arg)
{
	struct icmphdr *hdr = l4_hdr;
	struct ipv4_pair *pair4 = arg;

	hdr->type = ICMP_ECHO;
	hdr->code = 0;
	hdr->checksum = 0;
	hdr->un.echo.id = cpu_to_be16(pair4->remote.l4_id);
	hdr->un.echo.sequence = cpu_to_be16(2000);

	return 0;
}

static int init_icmp4_hdr_error(void *l4_hdr, int l3_hdr_type, u16 datagram_len, void *arg)
{
	struct icmphdr *hdr = l4_hdr;

	hdr->type = ICMP_DEST_UNREACH;
	hdr->code = ICMP_FRAG_NEEDED;
	hdr->checksum = 0;
	hdr->un.frag.mtu = cpu_to_be16(1300);
	hdr->un.frag.__unused = cpu_to_be16(0);

	return 0;
}

#define ICMP6_HDR_LEN sizeof(struct icmp6hdr)
static int init_icmp6_hdr_info(void *l4_hdr, int l3_hdr_type, u16 datagram_len, void *arg)
{
	struct icmp6hdr *hdr = l4_hdr;
	struct ipv6_pair *pair6 = arg;

	hdr->icmp6_type = ICMPV6_ECHO_REQUEST;
	hdr->icmp6_code = 0;
	hdr->icmp6_cksum = 0;
	hdr->icmp6_dataun.u_echo.identifier = cpu_to_be16(pair6->remote.l4_id);
	hdr->icmp6_dataun.u_echo.sequence = cpu_to_be16(4000);

	return 0;
}

static int init_icmp6_hdr_error(void *l4_hdr, int l3_hdr_type, u16 datagram_len, void *arg)
{
	struct icmp6hdr *hdr = l4_hdr;

	hdr->icmp6_type = ICMPV6_PKT_TOOBIG;
	hdr->icmp6_code = 0;
	hdr->icmp6_cksum = 0;
	hdr->icmp6_mtu = cpu_to_be32(3100);

	return 0;
}

static int init_empty_hdr(void *l4_hdr, int l3_hdr_type, u16 datagram_len, void *arg)
{
	return 0;
}

int init_payload_normal(void *target, u16 payload_len)
{
	unsigned char *payload = target;
	u16 i;

	for (i = 0; i < payload_len; i++)
		payload[i] = i;

	return 0;
}

static int init_payload_inner_ipv6(void *target, u16 payload_len)
{
	struct ipv6hdr *hdr_ipv6;
	struct tcphdr *hdr_tcp;
	unsigned char *inner_payload;
	struct ipv6_pair pair6;
	int error;

	error = init_pair6(&pair6, "5::5", 55, "6::6", 66);
	if (error)
		return error;

	hdr_ipv6 = target;
	hdr_tcp = (struct tcphdr *) (hdr_ipv6 + 1);
	inner_payload = (unsigned char *) (hdr_tcp + 1);

	error = init_ipv6_hdr(hdr_ipv6, 1300, NEXTHDR_TCP, &pair6);
	if (error)
		return error;
	error = init_tcp_hdr(hdr_tcp, ETH_P_IPV6, 1300, &pair6);
	if (error)
		return error;
	error = init_payload_normal(inner_payload, payload_len - sizeof(*hdr_ipv6) - sizeof(*hdr_tcp));
	if (error)
		return error;

	return 0;
}

static int init_payload_inner_ipv4(void *target, u16 payload_len)
{
	struct iphdr *hdr_ipv4;
	struct tcphdr *hdr_tcp;
	unsigned char *inner_payload;
	struct ipv4_pair pair4;
	int error;

	error = init_pair4(&pair4, "5.5.5.5", 555, "6.6.6.6", 666);
	if (error)
		return error;

	hdr_ipv4 = target;
	hdr_tcp = (struct tcphdr *) (hdr_ipv4 + 1);
	inner_payload = (unsigned char *) (hdr_tcp + 1);

	error = init_ipv4_hdr(hdr_ipv4, 1300, IPPROTO_TCP, &pair4);
	if (error)
		return error;
	error = init_tcp_hdr(hdr_tcp, ETH_P_IP, 1300, &pair4);
	if (error)
		return error;

	error = init_payload_normal(inner_payload, payload_len - sizeof(*hdr_ipv4) - sizeof(*hdr_tcp));
	if (error)
		return error;

	return 0;
}

static int empty_post(void *l4_hdr, u16 datagram_len, void *arg)
{
	return 0;
}

int ipv4_tcp_post(void *l4_hdr, u16 datagram_len, void *arg)
{
	struct tcphdr *hdr = l4_hdr;
	struct ipv4_pair *pair4 = arg;

	hdr->check = csum_tcpudp_magic(pair4->remote.address.s_addr, pair4->local.address.s_addr,
			datagram_len, IPPROTO_TCP, csum_partial(l4_hdr, datagram_len, 0));

	return 0;
}

static int ipv4_udp_post(void *l4_hdr, u16 datagram_len, void *arg)
{
	struct udphdr *hdr = l4_hdr;
	struct ipv4_pair *pair4 = arg;

	hdr->check = csum_tcpudp_magic(pair4->remote.address.s_addr, pair4->local.address.s_addr,
			datagram_len, IPPROTO_UDP, csum_partial(l4_hdr, datagram_len, 0));

	return 0;
}

static int ipv4_icmp_post(void *l4_hdr, u16 datagram_len, void *arg)
{
	struct icmphdr *hdr = l4_hdr;
	hdr->checksum = ip_compute_csum(hdr, datagram_len);
	return 0;
}

int ipv6_tcp_post(void *l4_hdr, u16 datagram_len, void *arg)
{
	struct tcphdr *hdr = l4_hdr;
	struct ipv6_pair *pair6 = arg;

	hdr->check = csum_ipv6_magic(&pair6->remote.address, &pair6->local.address, datagram_len,
			IPPROTO_TCP, csum_partial(l4_hdr, datagram_len, 0));

	return 0;
}

static int ipv6_udp_post(void *l4_hdr, u16 datagram_len, void *arg)
{
	struct udphdr *hdr = l4_hdr;
	struct ipv6_pair *pair6 = arg;

	hdr->check = csum_ipv6_magic(&pair6->remote.address, &pair6->local.address, datagram_len,
			IPPROTO_UDP, csum_partial(l4_hdr, datagram_len, 0));

	return 0;
}

static int ipv6_icmp_post(void *l4_hdr, u16 datagram_len, void *arg)
{
	struct icmp6hdr *hdr = l4_hdr;
	struct ipv6_pair *pair6 = arg;

	hdr->icmp6_cksum = csum_ipv6_magic(&pair6->remote.address, &pair6->local.address, datagram_len,
			IPPROTO_ICMPV6, csum_partial(l4_hdr, datagram_len, 0));

	return 0;
}

static int create_skb(int (*l3_hdr_cb)(void *, u16, u8, void *), int l3_hdr_type, int l3_hdr_len,
		int (*l4_hdr_cb)(void *, int, u16, void *), int l4_hdr_type, int l4_hdr_len,
		int (*payload_cb)(void *, u16), u16 payload_len,
		int (*l4_post_cb)(void *, u16, void *),
		struct sk_buff **result, void *arg)
{
	struct sk_buff *skb;
	int datagram_len = l4_hdr_len + payload_len;
	int errorx;

	skb = alloc_skb(LL_MAX_HEADER + l3_hdr_len + datagram_len, GFP_ATOMIC);
	if (!skb) {
		log_err(ERR_ALLOC_FAILED, "New packet allocation failed.");
		return -ENOMEM;
	}
	skb->protocol = htons(l3_hdr_type);

	skb_reserve(skb, LL_MAX_HEADER);
	skb_put(skb, l3_hdr_len + l4_hdr_len + payload_len);

	skb_reset_mac_header(skb);
	skb_reset_network_header(skb);
	skb_set_transport_header(skb, l3_hdr_len);

	errorx = l3_hdr_cb(skb_network_header(skb), datagram_len, l4_hdr_type, arg);
	if (errorx)
		goto failure;
	errorx = l4_hdr_cb(skb_transport_header(skb), l3_hdr_type, datagram_len, arg);
	if (errorx)
		goto failure;
	errorx = payload_cb(skb_transport_header(skb) + l4_hdr_len, payload_len);
	if (errorx)
		goto failure;

<<<<<<< HEAD
	errorx = l4_post_cb(skb_transport_header(skb), datagram_len, arg);
	if (errorx)
=======
	error = l4_post_cb(skb_transport_header(skb), datagram_len, arg);
	if (error)
>>>>>>> 4f797504
		goto failure;

	*result = skb;

	return 0;

failure:
	kfree_skb(skb);
	return errorx;
}

int create_skb_ipv6_udp(struct ipv6_pair *pair6, struct sk_buff **result, u16 payload_len)
{
	return create_skb(init_ipv6_hdr, ETH_P_IPV6, IPV6_HDR_LEN,
			init_udp_hdr, NEXTHDR_UDP, UDP_HDR_LEN,
			init_payload_normal, payload_len,
			ipv6_udp_post,
			result, pair6);
}

int create_skb_ipv6_tcp(struct ipv6_pair *pair6, struct sk_buff **result, u16 payload_len)
{
	return create_skb(init_ipv6_hdr, ETH_P_IPV6, IPV6_HDR_LEN,
			init_tcp_hdr, NEXTHDR_TCP, TCP_HDR_LEN,
			init_payload_normal, payload_len,
			ipv6_tcp_post,
			result, pair6);
}

int create_skb_ipv6_icmp_info(struct ipv6_pair *pair6, struct sk_buff **result, u16 payload_len)
{
	return create_skb(init_ipv6_hdr, ETH_P_IPV6, IPV6_HDR_LEN,
			init_icmp6_hdr_info, NEXTHDR_ICMP, ICMP6_HDR_LEN,
			init_payload_normal, payload_len,
			ipv6_icmp_post,
			result, pair6);
}

int create_skb_ipv6_icmp_error(struct ipv6_pair *pair6, struct sk_buff **result, u16 payload_len)
{
	return create_skb(init_ipv6_hdr, ETH_P_IPV6, IPV6_HDR_LEN,
			init_icmp6_hdr_error, NEXTHDR_ICMP, ICMP6_HDR_LEN,
			init_payload_inner_ipv6, payload_len,
			ipv6_icmp_post,
			result, pair6);
}

int create_skb_ipv4_udp(struct ipv4_pair *pair4, struct sk_buff **result, u16 payload_len)
{
	return create_skb(init_ipv4_hdr, ETH_P_IP, IPV4_HDR_LEN,
			init_udp_hdr, IPPROTO_UDP, UDP_HDR_LEN,
			init_payload_normal, payload_len,
			ipv4_udp_post,
			result, pair4);
}

int create_skb_ipv4_tcp(struct ipv4_pair *pair4, struct sk_buff **result, u16 payload_len)
{
	return create_skb(init_ipv4_hdr, ETH_P_IP, IPV4_HDR_LEN,
			init_tcp_hdr, IPPROTO_TCP, TCP_HDR_LEN,
			init_payload_normal, payload_len,
			ipv4_tcp_post,
			result, pair4);
}

int create_skb_ipv4_icmp_info(struct ipv4_pair *pair4, struct sk_buff **result, u16 payload_len)
{
	return create_skb(init_ipv4_hdr, ETH_P_IP, IPV4_HDR_LEN,
			init_icmp4_hdr_info, IPPROTO_ICMP, ICMP4_HDR_LEN,
			init_payload_normal, payload_len,
			ipv4_icmp_post,
			result, pair4);
}

int create_skb_ipv4_icmp_error(struct ipv4_pair *pair4, struct sk_buff **result, u16 payload_len)
{
	return create_skb(init_ipv4_hdr, ETH_P_IP, IPV4_HDR_LEN,
			init_icmp4_hdr_error, IPPROTO_ICMP, ICMP4_HDR_LEN,
			init_payload_inner_ipv4, payload_len,
			ipv4_icmp_post,
			result, pair4);
}

int create_skb_ipv4_udp_fragment(struct ipv4_pair *pair4, struct sk_buff **result, u16 payload_len)
{
	return create_skb(init_ipv4_hdr, ETH_P_IP, IPV4_HDR_LEN,
			init_empty_hdr, IPPROTO_UDP, 0,
			init_payload_normal, payload_len,
			empty_post,
			result, pair4);
}

int create_skb_ipv4_tcp_fragment(struct ipv4_pair *pair4, struct sk_buff **result, u16 payload_len)
{
	return create_skb(init_ipv4_hdr, ETH_P_IP, IPV4_HDR_LEN,
			init_empty_hdr, IPPROTO_TCP, 0,
			init_payload_normal, payload_len,
			empty_post,
			result, pair4);
}

int create_skb_ipv4_icmp_info_fragment(struct ipv4_pair *pair4, struct sk_buff **result, u16 payload_len)
{
	return create_skb(init_ipv4_hdr, ETH_P_IP, IPV4_HDR_LEN,
			init_empty_hdr, IPPROTO_ICMP, 0,
			init_payload_normal, payload_len,
			empty_post,
			result, pair4);
}

int create_skb_ipv6_udp_fragment_1(struct ipv6_pair *pair6, struct sk_buff **result, u16 payload_len)
{
	return create_skb(init_ipv6_and_frag_hdr, ETH_P_IPV6, IPV6_HDR_LEN + FRAG_HDR_LEN,
			init_udp_hdr, NEXTHDR_UDP, UDP_HDR_LEN,
			init_payload_normal, payload_len,
			ipv6_udp_post,
			result, pair6);
}

int create_skb_ipv6_udp_fragment_n(struct ipv6_pair *pair6, struct sk_buff **result, u16 payload_len)
{
	return create_skb(init_ipv6_and_frag_hdr, ETH_P_IPV6, IPV6_HDR_LEN + FRAG_HDR_LEN,
			init_empty_hdr, NEXTHDR_UDP, 0,
			init_payload_normal, payload_len,
			empty_post,
			result, pair6);
}

int create_skb_ipv6_tcp_fragment_1(struct ipv6_pair *pair6, struct sk_buff **result, u16 payload_len)
{
	return create_skb(init_ipv6_and_frag_hdr, ETH_P_IPV6, IPV6_HDR_LEN + FRAG_HDR_LEN,
			init_tcp_hdr, NEXTHDR_TCP, TCP_HDR_LEN,
			init_payload_normal, payload_len,
			ipv6_tcp_post,
			result, pair6);
}

int create_skb_ipv6_tcp_fragment_n(struct ipv6_pair *pair6, struct sk_buff **result, u16 payload_len)
{
	return create_skb(init_ipv6_and_frag_hdr, ETH_P_IPV6, IPV6_HDR_LEN + FRAG_HDR_LEN,
			init_empty_hdr, NEXTHDR_TCP, 0,
			init_payload_normal, payload_len,
			empty_post,
			result, pair6);
}

int create_skb_ipv6_icmp_info_fragment_1(struct ipv6_pair *pair6, struct sk_buff **result, u16 payload_len)
{
	return create_skb(init_ipv6_and_frag_hdr, ETH_P_IPV6, IPV6_HDR_LEN + FRAG_HDR_LEN,
			init_icmp6_hdr_info, NEXTHDR_ICMP, ICMP6_HDR_LEN,
			init_payload_normal, payload_len,
			ipv6_icmp_post,
			result, pair6);
}

int create_skb_ipv6_icmp_info_fragment_n(struct ipv6_pair *pair6, struct sk_buff **result, u16 payload_len)
{
	return create_skb(init_ipv6_and_frag_hdr, ETH_P_IPV6, IPV6_HDR_LEN + FRAG_HDR_LEN,
			init_empty_hdr, NEXTHDR_ICMP, 0,
			init_payload_normal, payload_len,
			empty_post,
			result, pair6);
}<|MERGE_RESOLUTION|>--- conflicted
+++ resolved
@@ -351,7 +351,7 @@
 {
 	struct sk_buff *skb;
 	int datagram_len = l4_hdr_len + payload_len;
-	int errorx;
+	int error;
 
 	skb = alloc_skb(LL_MAX_HEADER + l3_hdr_len + datagram_len, GFP_ATOMIC);
 	if (!skb) {
@@ -367,23 +367,18 @@
 	skb_reset_network_header(skb);
 	skb_set_transport_header(skb, l3_hdr_len);
 
-	errorx = l3_hdr_cb(skb_network_header(skb), datagram_len, l4_hdr_type, arg);
-	if (errorx)
+	error = l3_hdr_cb(skb_network_header(skb), datagram_len, l4_hdr_type, arg);
+	if (error)
 		goto failure;
-	errorx = l4_hdr_cb(skb_transport_header(skb), l3_hdr_type, datagram_len, arg);
-	if (errorx)
+	error = l4_hdr_cb(skb_transport_header(skb), l3_hdr_type, datagram_len, arg);
+	if (error)
 		goto failure;
-	errorx = payload_cb(skb_transport_header(skb) + l4_hdr_len, payload_len);
-	if (errorx)
+	error = payload_cb(skb_transport_header(skb) + l4_hdr_len, payload_len);
+	if (error)
 		goto failure;
 
-<<<<<<< HEAD
-	errorx = l4_post_cb(skb_transport_header(skb), datagram_len, arg);
-	if (errorx)
-=======
 	error = l4_post_cb(skb_transport_header(skb), datagram_len, arg);
 	if (error)
->>>>>>> 4f797504
 		goto failure;
 
 	*result = skb;
@@ -392,7 +387,7 @@
 
 failure:
 	kfree_skb(skb);
-	return errorx;
+	return error;
 }
 
 int create_skb_ipv6_udp(struct ipv6_pair *pair6, struct sk_buff **result, u16 payload_len)
