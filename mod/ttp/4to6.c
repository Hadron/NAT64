--- conflicted
+++ resolved
@@ -11,33 +11,7 @@
 #include "nat64/mod/send_packet.h"
 #include "nat64/mod/stats.h"
 
-<<<<<<< HEAD
-static bool build_ipv6_frag_hdr(struct iphdr *in_hdr)
-{
-	struct translate_config *config;
-	bool build_ipv6_fh = 0;
-
-	if (is_dont_fragment_set(in_hdr))
-		return false;
-
-	rcu_read_lock_bh();
-	config = ttpconfig_get();
-	build_ipv6_fh = config->build_ipv6_fh;
-	rcu_read_unlock_bh();
-
-	return build_ipv6_fh;
-}
-
-static int has_frag_hdr(struct iphdr *in_hdr)
-{
-	return build_ipv6_frag_hdr(in_hdr) ||
-			(is_more_fragments_set_ipv4(in_hdr) || get_fragment_offset_ipv4(in_hdr));
-}
-
-int ttp46_create_skb(struct pkt_parts *in, struct sk_buff **out)
-=======
 int ttp46_create_skb(struct sk_buff *in, struct sk_buff **out)
->>>>>>> 035fe72b
 {
 	int l3_hdr_len;
 	int total_len;
@@ -45,12 +19,8 @@
 	struct sk_buff *new_skb;
 	bool is_first;
 
-<<<<<<< HEAD
-	is_first = is_first_fragment_ipv4(in->l3_hdr.ptr);
+	is_first = is_first_fragment_ipv4(ip_hdr(in));
 	reserve = LL_MAX_HEADER;
-=======
-	is_first = is_first_fragment_ipv4(ip_hdr(in));
->>>>>>> 035fe72b
 
 	/*
 	 * These are my assumptions to compute total_len:
