#include "nat64/mod/filtering_and_updating.h"
#include "nat64/comm/constants.h"
#include "nat64/comm/config_proto.h"
#include "nat64/mod/rfc6052.h"
#include "nat64/mod/pool4.h"
#include "nat64/mod/pool6.h"
#include "nat64/mod/send_packet.h"

/**
 * @file
 * Second step of the stateful NAT64 translation algorithm: "Filtering and Updating Binding and
 * Session Information", as defined in RFC6146 section 3.5.
 *
 * @author Roberto Aceves
 * @author Alberto Leiva
 */

#include <linux/skbuff.h>
#include <linux/ip.h>
#include <linux/ipv6.h>
#include <linux/tcp.h>
#include <linux/icmpv6.h>
#include <net/tcp.h>
#include <net/icmp.h>


/** Current valid configuration for the filtering and updating module. */
static struct filtering_config config;
/** Synchronizes access to the "config" variable. */
static DEFINE_SPINLOCK(config_lock);

/** Sessions whose expiration date was initialized using "config".to.udp. */
static LIST_HEAD(sessions_udp);
/** Sessions whose expiration date was initialized using "config".to.tcp_est. */
static LIST_HEAD(sessions_tcp_est);
/** Sessions whose expiration date was initialized using "config".to.tcp_trans. */
static LIST_HEAD(sessions_tcp_trans);
/** Sessions whose expiration date was initialized using "config".to.icmp. */
static LIST_HEAD(sessions_icmp);
/** Sessions whose expiration date was initialized using "TCP_INCOMING_SYN". */
static LIST_HEAD(sessions_syn);

/** Deletes expired sessions every once in a while. */
static struct timer_list expire_timer;
/** Is "expire_timer" currently running? */
static bool expire_timer_active = false;
/** Synchronizes access to the "expire_timer" variable. */
static DEFINE_SPINLOCK(expire_timer_lock);


/** The states from the TCP state machine; RFC 6146 section 3.5.2. */
enum tcp_states {
	/** No traffic has been seen; state is fictional. */
	CLOSED = 0,
	/** A SYN packet arrived from the IPv6 side; some IPv4 node is trying to start a connection. */
	V6_INIT,
	/** A SYN packet arrived from the IPv4 side; some IPv4 node is trying to start a connection. */
	V4_INIT,
	/** The handshake is complete and the sides are exchanging upper-layer data. */
	ESTABLISHED,
	/**
	 * The IPv4 node wants to terminate the connection. Data can still flow.
	 * Awaiting a IPv6 FIN...
	 */
	V4_FIN_RCV,
	/**
	 * The IPv6 node wants to terminate the connection. Data can still flow.
	 * Awaiting a IPv4 FIN...
	 */
	V6_FIN_RCV,
	/** Both sides issued a FIN. Packets can still flow for a short time. */
	V4_FIN_V6_FIN_RCV,
	/** The session might die in a short while. */
	TRANS,
};


/**
 * Helper of the set_*_timer functions. Safely updates "session"->dying_time and moves it from its
 * original location to the end of "list".
 */
static void update_timer(struct session_entry *session, struct list_head *list, unsigned long *ttl)
{
	spin_lock_bh(&config_lock);
	session->dying_time = jiffies + *ttl;
	spin_unlock_bh(&config_lock);

	list_del(&session->expiration_node);
	list_add(&session->expiration_node, list->prev);
}

/**
 * Marks "session" to be destroyed after the UDP session lifetime has lapsed.
 */
static void set_udp_timer(struct session_entry *session)
{
	update_timer(session, &sessions_udp, &config.to.udp);
}

/**
 * Marks "session" to be destroyed after the establised TCP session lifetime has lapsed.
 */
static void set_tcp_est_timer(struct session_entry *session)
{
	update_timer(session, &sessions_tcp_est, &config.to.tcp_est);
}

/**
 * Marks "session" to be destroyed after the transitory TCP session lifetime has lapsed.
 */
static void set_tcp_trans_timer(struct session_entry *session)
{
	update_timer(session, &sessions_tcp_trans, &config.to.tcp_trans);
}

/**
 * Marks "session" to be destroyed after the ICMP session lifetime has lapsed.
 */
static void set_icmp_timer(struct session_entry *session)
{
	update_timer(session, &sessions_icmp, &config.to.icmp);
}

/**
 * Marks "session" to be destroyed after TCP_INCOMING_SYN seconds have lapsed.
 */
static void set_syn_timer(struct session_entry *session)
{
	session->dying_time = jiffies + msecs_to_jiffies(1000 * TCP_INCOMING_SYN);

	list_del(&session->expiration_node);
	list_add(&session->expiration_node, sessions_syn.prev);
}

/**
 * Returns the earlier time between "current_min" and "list"'s first node's expiration date.
 */
static unsigned long choose_prior(unsigned long current_min, struct list_head *list)
{
	struct session_entry *session;

	if (list_empty(list))
		return current_min;

	session = list_entry(list->next, struct session_entry, expiration_node);

	return time_before(current_min, session->dying_time) ? current_min : session->dying_time;
}

/**
 * Returns the time the next session will expire at.
 */
static unsigned long get_next_dying_time(void)
{
	unsigned long current_min = jiffies + SESSION_MAX_TIMER_INTERVAL;

	/* The lists are sorted by expiration date, so only each list's first entry is relevant. */
	current_min = choose_prior(current_min, &sessions_udp);
	current_min = choose_prior(current_min, &sessions_tcp_est);
	current_min = choose_prior(current_min, &sessions_tcp_trans);
	current_min = choose_prior(current_min, &sessions_icmp);
	current_min = choose_prior(current_min, &sessions_syn);

	return current_min;
}

/**
 * Sends a probe packet to "session"'s IPv6 endpoint.
 *
 * From RFC 6146 page 30.
 *
 * @param[in] session the established session that has been inactive for too long.
 * @return true if the packet could be sent, false otherwise.
 */
static bool send_probe_packet(struct session_entry *session)
{
	struct tcphdr *th;
	struct ipv6hdr *iph;
	struct sk_buff* skb;
	struct dst_entry *dst;
	int error;

	unsigned int l3_hdr_len = sizeof(*iph);
	unsigned int l4_hdr_len = sizeof(*th);

	skb = alloc_skb(LL_MAX_HEADER + l3_hdr_len + l4_hdr_len, GFP_ATOMIC);
	if (!skb)
		return false;

	skb_reserve(skb, LL_MAX_HEADER);
	skb_put(skb, l3_hdr_len + l4_hdr_len);
	skb_reset_mac_header(skb);
	skb_reset_network_header(skb);
	skb_set_transport_header(skb, l3_hdr_len);

	iph = ipv6_hdr(skb);
	iph->version = 6;
	iph->priority = 0;
	iph->flow_lbl[0] = 0;
	iph->flow_lbl[1] = 0;
	iph->flow_lbl[2] = 0;
	iph->payload_len = l4_hdr_len;
	iph->nexthdr = IPPROTO_TCP;
	iph->hop_limit = 255;
	iph->saddr = session->ipv6.local.address;
	iph->daddr = session->ipv6.remote.address;

	th = tcp_hdr(skb);
	th->source = cpu_to_be16(session->ipv6.local.l4_id);
	th->dest = cpu_to_be16(session->ipv6.remote.l4_id);
	th->seq = htonl(0);
	th->ack_seq = htonl(0);
	th->res1 = 0;
	th->doff = l4_hdr_len / 4;
	th->fin = 0;
	th->syn = 0;
	th->rst = 0;
	th->psh = 0;
	th->ack = 1;
	th->urg = 0;
	th->ece = 0;
	th->cwr = 0;
	th->window = htons(8192);
	th->check = 0;
	th->urg_ptr = 0;

	th->check = csum_ipv6_magic(&iph->saddr, &iph->daddr, l4_hdr_len, IPPROTO_TCP,
			csum_partial(th, l4_hdr_len, 0));
	skb->ip_summed = CHECKSUM_UNNECESSARY;

	dst = route_ipv6(iph, th, L4PROTO_TCP, 0);
	if (!dst)
		return false;
	skb->dev = dst->dev;
	skb_dst_set(skb, dst);

	error = ip6_local_out(skb);
	if (error) {
		log_err(ERR_SEND_FAILED, "The kernel's packet dispatch function returned errcode %d. "
							"Cannot send packet.", error);
		return false;
	}

	return true;
}

/**
 * Decides whether "session"'s expiration should cause its destruction or not. It should be called
 * when "session" expires.
 *
 * If "session" should be destroyed, it'll return true.
 * If "session" should not be destroyed, it will update its lifetime and TCP state (if applies) and
 * will return false.
 *
 * @param[in] session The entry whose lifetime just expired.
 * @return true: remove STE. false: keep STE.
 */
bool session_expire(struct session_entry *session)
{
	switch (session->l4proto) {
	case L4PROTO_UDP:
		/* Fall through. */
	case L4PROTO_ICMP:
		return true;

	case L4PROTO_TCP:
		switch (session->state) {
		case V4_INIT:
			/* TODO (later) send the stored packet. */
			/* send_icmp_error_message(skb, DESTINATION_UNREACHABLE, ADDRESS_UNREACHABLE); */
			session->state = CLOSED;
			return true;

		case ESTABLISHED:
			send_probe_packet(session);
			session->state = TRANS;
			set_tcp_trans_timer(session);
			return false;

		case V6_INIT:
		case V4_FIN_RCV:
		case V6_FIN_RCV:
		case V4_FIN_V6_FIN_RCV:
		case TRANS:
			session->state = CLOSED;
			return true;

		case CLOSED:
			/* Closed sessions are not supposed to be stored. */
			log_err(ERR_INVALID_STATE, "Closed state found; removing session entry.");
			return true;
		}

		log_err(ERR_INVALID_STATE, "Unknown state found (%d); removing session entry.",
				session->state);
		return true;

	case L4PROTO_NONE:
		log_err(ERR_L4PROTO, "Invalid transport protocol: NONE.");
		return true;
	}

	log_err(ERR_L4PROTO, "Unknown transport protocol: %u.", session->l4proto);
	return true;
}

/**
 * Iterates through "list", deleting expired sessions.
 * "list" is assumed to be sorted by expiration date, so it will stop on the first unexpired
 * session.
 */
static void clean_expired_sessions(struct list_head *list)
{
	struct list_head *current_node, *next_node;
	struct session_entry *session;
	struct bib_entry *bib;
	enum l4_proto l4proto;

	list_for_each_safe(current_node, next_node, list) {
		session = list_entry(current_node, struct session_entry, expiration_node);

		if (time_before(jiffies, session->dying_time))
			return;
		if (!session_expire(session))
			continue; /* The entry's TTL changed, which doesn't mean the next one isn't expired. */

		if (!session_remove(session))
			continue; /* Error msg already printed. */

		bib = session->bib;
		l4proto = session->l4proto;

		list_del(&session->entries_from_bib);
		kfree(session);

		if (!bib) {
			log_crit(ERR_NULL, "The session entry I just removed had no BIB entry."); /* ?? */
			continue;
		}

		if (!list_empty(&bib->sessions) || bib->is_static)
			continue; /* The BIB entry needn't die; no error to report. */
		if (!bib_remove(bib, l4proto))
			continue; /* Error msg already printed. */

		pool4_return(l4proto, &bib->ipv4);
		kfree(bib);
	}
}

/**
 * Called once in a while to kick off the scheduled expired sessions massacre.
 */
static void cleaner_timer(unsigned long param)
{
	log_debug("Deleting expired sessions...");
	spin_lock_bh(&bib_session_lock);

	clean_expired_sessions(&sessions_udp);
	clean_expired_sessions(&sessions_tcp_est);
	clean_expired_sessions(&sessions_tcp_trans);
	clean_expired_sessions(&sessions_icmp);
	clean_expired_sessions(&sessions_syn);

	spin_unlock_bh(&bib_session_lock);
	log_debug("Done deleting expired sessions.");

	spin_lock_bh(&expire_timer_lock);
	if (expire_timer_active) {
		/* I added a second to prevent the timer from annoying the kernel too much. */
		expire_timer.expires = get_next_dying_time() + msecs_to_jiffies(1000);
		add_timer(&expire_timer);
	}
	spin_unlock_bh(&expire_timer_lock);
}

/**
 * Use this function to safely obtain the configuration value which dictates whether Jool should
 * drop all informational ICMP packets that are traveling from IPv6 to IPv4.
 *
 * @return whether Jool should drop all ICMPv6 info packets.
 */
static bool filter_icmpv6_info(void)
{
	bool result;

	spin_lock_bh(&config_lock);
	result = config.drop_icmp6_info;
	spin_unlock_bh(&config_lock);

	return result;
}

/**
 * Use this function to safely obtain the configuration value which dictates whether Jool should
 * be applying "address-dependent filtering" (Look that up in the RFC).
 *
 * @return whether Jool should apply "address-dependent filtering".
 */
static bool address_dependent_filtering(void)
{
	bool result;

	spin_lock_bh(&config_lock);
	result = config.drop_by_addr;
	spin_unlock_bh(&config_lock);

	return result;
}

/**
 * Use this function to safaly obtain the configuration value which dictates whether IPv4 nodes
 * should be allowed to initiate conversations with IPv6 nodes.
 *
 * @return whether IPv4 nodes should be allowed to initiate conversations with IPv6 nodes.
 */
static bool drop_external_connections(void)
{
	bool result;

	spin_lock_bh(&config_lock);
	result = config.drop_external_tcp;
	spin_unlock_bh(&config_lock);

	return result;
}

/**
 * Joins a IPv4 address and a port (or ICMP ID) to create a transport (or tuple) address.
 *
 * @param[in] addr the address component of the transport address you want to init.
 * @param[in] l4_id port or ICMP ID component of the transport address you want to init.
 * @param[out] ta the resulting transport address. Must be already allocated.
 */
static void transport_address_ipv4(struct in_addr addr, __u16 l4_id, struct ipv4_tuple_address *ta)
{
	ta->address = addr;
	ta->l4_id = l4_id;
}

/**
 * Joins a IPv6 address and a port (or ICMP ID) to create a transport (or tuple) address.
 *
 * @param[in] addr the address component of the transport address you want to init.
 * @param[in] l4_id port or ICMP ID component of the transport address you want to init.
 * @param[out] ta the resulting transport address. Must be already allocated.
 */
static void transport_address_ipv6(struct in6_addr addr, __u16 l4_id, struct ipv6_tuple_address *ta)
{
	ta->address = addr;
	ta->l4_id = l4_id;
}

/**
 * "Allocates" from the IPv4 pool a new transport address for use by the UDP BIB.
 *
 * Sorry, we're using the term "allocate" because the RFC does. A more appropriate name in this
 * context would be "borrow".
 *
 * RFC6146 - Section 3.5.1.1
 *
 * @param[in] tuple this should contain the IPv6 source address you want the IPv4 address for.
 * @param[out] result the transport address we borrowed from the pool.
 * @return true if everything went OK, false otherwise.
 */
static bool allocate_ipv4_transport_address(struct tuple *tuple, struct ipv4_tuple_address *result)
{
	struct bib_entry *bib;

	/* Check if the BIB has a previous entry from the same IPv6 source address (X’). */
	bib = bib_get_by_ipv6_only(&tuple->src.addr.ipv6, L4PROTO_UDP);

	if (bib) {
		/* Use the same IPv4 address (T). */
		struct ipv4_tuple_address temp;
		transport_address_ipv4(bib->ipv4.address, tuple->src.l4_id, &temp);
		return pool4_get_similar(L4PROTO_UDP, &temp, result);
	} else {
		/* Don't care; use any address. */
		return pool4_get_any(L4PROTO_UDP, tuple->src.l4_id, result);
	}
}

/**
 * "Allocates" from the IPv4 pool a new transport address. Attemps to make this address as similar
 * to already existing data as possible.
 *
 * Sorry, we're using the term "allocate" because the RFC does. A more appropriate name in this
 * context would be "borrow".
 *
 * RFC6146 - Section 3.5.2.3
 *
 * @param[in] tuple this should contain the IPv6 source address you want the IPv4 address for.
 * @param[in] protocol protocol of the IPv4 pool the transport address should be borrowed from.
 * @param[out] result the transport address we borrowed from the pool.
 * @return true if everything went OK, false otherwise.
 */
static bool allocate_ipv4_transport_address_digger(struct tuple *tuple, enum l4_proto protocol,
		struct ipv4_tuple_address *result)
{
	unsigned char ii = 0;
<<<<<<< HEAD
	u_int8_t proto[] = { L4PROTO_TCP, L4PROTO_UDP, L4PROTO_ICMP };
=======
	enum l4_proto proto[] = { L4PROTO_TCP, L4PROTO_UDP, L4PROTO_ICMP };
>>>>>>> 712c9ac2
	struct in_addr *address = NULL;

	/* Look for S' in all three BIBs. */
	for (ii = 0; ii < 3; ii++) {
		struct bib_entry *bib;

		bib = bib_get_by_ipv6_only(&tuple->src.addr.ipv6, proto[ii]);
		if (bib) {
			address = &bib->ipv4.address;
			break; /* We found one entry! */
		}
	}

	if (address) {
		/* Use the same address */
		struct ipv4_tuple_address temp;
		transport_address_ipv4(*address, tuple->src.l4_id, &temp);
		return pool4_get_similar(protocol, &temp, result);
	} else {
		/* Use whichever address */
		return pool4_get_any(protocol, tuple->src.l4_id, result);
	}
}

/**
 * Returns true if frag's SYN flag is ON.
 *
 * @param[in] frag fragment you want to read the flag from.
 * @return true if frag's SYN flag is ON, false otherwise.
 */
static inline bool packet_is_syn(struct fragment* frag)
{
	struct tcphdr *hdr = frag_get_tcp_hdr(frag);
	BUG_ON(!hdr);
	return hdr->syn;
}

/**
 * Returns true if frag's FIN flag is ON.
 *
 * @param[in] frag fragment you want to read the flag from.
 * @return true if frag's FIN flag is ON, false otherwise.
 */
static inline bool packet_is_fin(struct fragment* frag)
{
	struct tcphdr *hdr = frag_get_tcp_hdr(frag);
	BUG_ON(!hdr);
	return hdr->fin;
}

/**
 * Returns true if frag's RST flag is ON.
 *
 * @param[in] frag fragment you want to read the flag from.
 * @return true if frag's RST flag is ON, false otherwise.
 */
static inline bool packet_is_rst(struct fragment* frag)
{
	struct tcphdr *hdr = frag_get_tcp_hdr(frag);
	BUG_ON(!hdr);
	return hdr->rst;
}

/**
<<<<<<< HEAD
 * Sends a probe packet to "session"'s IPv6 endpoint.
 *
 * From RFC 6146 page 30.
 *
 * @param[in] session the established session that has been inactive for too long.
 * @return true if the packet could be sent, false otherwise.
 */
static bool send_probe_packet(struct session_entry *session)
{
	struct tcphdr *th;
	struct ipv6hdr *iph;
	struct sk_buff* skb;
	struct dst_entry *dst;
	int error;

	unsigned int l3_hdr_len = sizeof(*iph);
	unsigned int l4_hdr_len = sizeof(*th);

	skb = alloc_skb(LL_MAX_HEADER + l3_hdr_len + l4_hdr_len, GFP_ATOMIC);
	if (!skb)
		return false;

	skb_reserve(skb, LL_MAX_HEADER);
	skb_put(skb, l3_hdr_len + l4_hdr_len);
	skb_reset_mac_header(skb);
	skb_reset_network_header(skb);
	skb_set_transport_header(skb, l3_hdr_len);

	iph = ipv6_hdr(skb);
	iph->version = 6;
	iph->priority = 0;
	iph->flow_lbl[0] = 0;
	iph->flow_lbl[1] = 0;
	iph->flow_lbl[2] = 0;
	iph->payload_len = l4_hdr_len;
	iph->nexthdr = NEXTHDR_TCP;
	iph->hop_limit = 255;
	iph->saddr = session->ipv6.local.address;
	iph->daddr = session->ipv6.remote.address;

	th = tcp_hdr(skb);
	th->source = cpu_to_be16(session->ipv6.local.l4_id);
	th->dest = cpu_to_be16(session->ipv6.remote.l4_id);
	th->seq = htonl(0);
	th->ack_seq = htonl(0);
	th->res1 = 0;
	th->doff = l4_hdr_len / 4;
	th->fin = 0;
	th->syn = 0;
	th->rst = 0;
	th->psh = 0;
	th->ack = 1;
	th->urg = 0;
	th->ece = 0;
	th->cwr = 0;
	th->window = htons(8192);
	th->check = 0;
	th->urg_ptr = 0;

	th->check = csum_ipv6_magic(&iph->saddr, &iph->daddr, l4_hdr_len, NEXTHDR_TCP,
			csum_partial(th, l4_hdr_len, 0));
	skb->ip_summed = CHECKSUM_UNNECESSARY;

	dst = route_ipv6(iph, th, NEXTHDR_TCP, 0);
	if (!dst)
		return false;
	skb->dev = dst->dev;
	skb_dst_set(skb, dst);

	error = ip6_local_out(skb);
	if (error) {
		log_err(ERR_SEND_FAILED, "The kernel's packet dispatch function returned errcode %d. "
							"Cannot send packet.", error);
		return false;
	}

	return true;
}

/**
=======
>>>>>>> 712c9ac2
 * Wrapper for the 6to4 function of the rfc6052 module. Extracts the prefix from "src" and returns
 * the result as a IPv4 address on "dst".
 *
 * FIXME (error) if the user configures several prefixes w/different lengths, this is going to do
 * something weird.
 *
 * @param[in] src IPv6 address you want to translate to IPv4.
 * @param[out] dst IPv4 version of "src".
 * @return true on success, false on failure.
 */
static bool extract_ipv4(struct in6_addr *src, struct in_addr *dst)
{
	struct ipv6_prefix prefix;
	if (!pool6_peek(&prefix))
		return false;

	return addr_6to4(src, &prefix, dst);
}

/**
 * Wrapper for the 4to6 function of the rfc6052 module. Adds any known prefix to "src" and returns
 * the result as a IPv6 address on "dst".
 *
 * @param[in] src IPv6 address you want to translate to IPv6.
 * @param[out] dst IPv6 version of "src".
 * @return true on success, false on failure.
 */
static bool append_ipv4(struct in_addr *src, struct in6_addr *dst)
{
	struct ipv6_prefix prefix;
	if (!pool6_peek(&prefix))
		return false;

	return addr_4to6(src, &prefix, dst);
}

/**
 * Decides whether the packet should be filtered or not. Not yet implemented.
 */
static inline void apply_policies(void)
{
	/* TODO (Issue #41) decide whether resources and policy allow filtering to continue. */
}

/**
 * Assumes that "tuple" represents a IPv6-UDP packet, and filters and updates based on it.
 *
 * This is RFC 6146 section 3.5.1, first half.
 *
 * @param[in] frag first fragment of tuple's packet. This is actually only used for error reporting.
 * @param[in] tuple summary of the packet Jool is currently translating.
 * @return VER_CONTINUE if everything went OK, VER_DROP otherwise.
 */
static enum verdict ipv6_udp(struct fragment *frag, struct tuple *tuple)
{
	struct bib_entry *bib;
	struct session_entry *session;
	struct ipv4_tuple_address bib_ipv4_addr;
	struct in_addr destination_as_ipv4;
	struct ipv6_tuple_address source;
	struct ipv4_pair pair4;
	struct ipv6_pair pair6;
	enum l4_proto protocol = L4PROTO_UDP;
	bool bib_is_local = false;

	/* Pack source address into transport address */
	transport_address_ipv6(tuple->src.addr.ipv6, tuple->src.l4_id, &source);

	/* Check if a previous BIB entry exist, look for IPv6 source transport address (X’,x). */
	spin_lock_bh(&bib_session_lock);
	bib = bib_get_by_ipv6(&source, protocol);

	/* If not found, try to create a new one. */
	if (bib == NULL) {
		/* Find a similar transport address (T, t) */
		if (!allocate_ipv4_transport_address(tuple, &bib_ipv4_addr)) {
			log_warning("Could not 'allocate' a compatible transport address for the packet.");
			goto bib_failure;
		}

		/* Create the BIB entry */
		bib = bib_create(&bib_ipv4_addr, &source, false);
		if (bib == NULL) {
			log_err(ERR_ALLOC_FAILED, "Failed to allocate a BIB entry.");
			goto bib_failure;
		}

		bib_is_local = true;

		apply_policies();

		/* Add the BIB entry */
		if (bib_add(bib, protocol) != 0) {
			kfree(bib);
			log_err(ERR_ADD_BIB_FAILED, "Could not add the BIB entry to the table.");
			goto bib_failure;
		}
	}

	/* Once we have a BIB entry do ... */

	session = session_get(tuple);

	/* If session was not found, then try to create a new one. */
	if (session == NULL) {
		/* Translate address */
		if (!extract_ipv4(&tuple->dst.addr.ipv6, &destination_as_ipv4)) /* Z(Y') */
		{
			log_err(ERR_EXTRACT_FAILED, "Could not translate the packet's address.");
			goto session_failure;
		}

		/* Create the session entry */
		pair6.remote.address = tuple->src.addr.ipv6; /* X' */
		pair6.remote.l4_id = tuple->src.l4_id; /* x */
		pair6.local.address = tuple->dst.addr.ipv6; /* Y' */
		pair6.local.l4_id = tuple->dst.l4_id; /* y */
		pair4.local = bib->ipv4; /* (T, t) */
		pair4.remote.address = destination_as_ipv4; /* Z or Z(Y’) */
		pair4.remote.l4_id = tuple->dst.l4_id; /* z or y */
		session = session_create(&pair4, &pair6, protocol);
		if (session == NULL) {
			log_err(ERR_ALLOC_FAILED, "Failed to allocate a session entry.");
			goto session_failure;
		}

		apply_policies();

		/* Add the session entry */
		if (session_add(session) != 0) {
			kfree(session);
			log_err(ERR_ADD_SESSION_FAILED, "Could not add the session entry to the table.");
			goto session_failure;
		}

		/* Cross-reference them. */
		session->bib = bib;
		list_add(&session->entries_from_bib, &bib->sessions);
	}

	/* Reset session entry's lifetime. */
	set_udp_timer(session);
	spin_unlock_bh(&bib_session_lock);

	return VER_CONTINUE;

session_failure:
	if (bib_is_local) {
		bib_remove(bib, protocol);
		pool4_return(protocol, &bib->ipv4);
		kfree(bib);
	}
	/* Fall through. */

bib_failure:
	spin_unlock_bh(&bib_session_lock);
	/* This is specified in section 3.5.1.1. */
	icmpv6_send(frag->skb, ICMPV6_DEST_UNREACH, ICMPV6_ADDR_UNREACH, 0);
	return VER_DROP;
}

/**
 * Assumes that "tuple" represents a IPv4-UDP packet, and filters and updates based on it.
 *
 * This is RFC 6146 section 3.5.1, second half.
 *
 * @param[in] frag first fragment of tuple's packet. This is actually only used for error reporting.
 * @param[in] tuple summary of the packet Jool is currently translating.
 * @return VER_CONTINUE if everything went OK, VER_DROP otherwise.
 */
static enum verdict ipv4_udp(struct fragment* frag, struct tuple *tuple)
{
	struct bib_entry *bib;
	struct session_entry *session;
	struct in6_addr source_as_ipv6;
	struct ipv4_tuple_address destination;
	struct ipv4_pair pair4;
	struct ipv6_pair pair6;
	enum l4_proto protocol = L4PROTO_UDP;
	/*
	 * We don't want to call icmp_send() while the spinlock is held, so this will tell whether and
	 * what should be sent.
	 */
	int icmp_error = -1;

	/* Pack source address into transport address */
	transport_address_ipv4(tuple->dst.addr.ipv4, tuple->dst.l4_id, &destination);

	spin_lock_bh(&bib_session_lock);

	/* Check if a previous BIB entry exist, look for IPv4 destination transport address (T,t). */
	bib = bib_get_by_ipv4(&destination, protocol);
	if (bib == NULL) {
		log_warning("There is no BIB entry for the incoming IPv4 UDP packet.");
		icmp_error = ICMP_HOST_UNREACH;
		goto failure;
	}

	/* If we're applying address-dependent filtering in the IPv4 interface, */
	if (address_dependent_filtering() && !session_allow(tuple)) {
		log_info("Packet was blocked by address-dependent filtering.");
		icmp_error = ICMP_PKT_FILTERED;
		goto failure;
	}

	/* Find the Session Table Entry corresponding to the incoming tuple */
	session = session_get(tuple);

	if (session == NULL) {
		/* Translate address */
		if (!append_ipv4(&tuple->src.addr.ipv4, &source_as_ipv6)) /* Y’(W) */
		{
			log_err(ERR_APPEND_FAILED, "Could not translate the packet's address.");
			icmp_error = ICMP_HOST_UNREACH;
			goto failure;
		}

		/* Create the session entry */
		pair6.remote = bib->ipv6; /* (X', x) */
		pair6.local.address = source_as_ipv6; /* Y’(W) */
		pair6.local.l4_id = tuple->src.l4_id; /* w */
		pair4.local.address = tuple->dst.addr.ipv4; /* T */
		pair4.local.l4_id = tuple->dst.l4_id; /* t */
		pair4.remote.address = tuple->src.addr.ipv4; /* W */
		pair4.remote.l4_id = tuple->src.l4_id; /* w */
		session = session_create(&pair4, &pair6, protocol);
		if (session == NULL) {
			log_err(ERR_ALLOC_FAILED, "Failed to allocate a session entry.");
			icmp_error = ICMP_HOST_UNREACH;
			goto failure;
		}

		apply_policies();

		/* Add the session entry */
		if (session_add(session) != 0) {
			kfree(session);
			log_err(ERR_ADD_SESSION_FAILED, "Could not add the session entry to the table.");
			icmp_error = ICMP_HOST_UNREACH;
			goto failure;
		}

		/* Cross-reference them. */
		session->bib = bib;
		list_add(&session->entries_from_bib, &bib->sessions);
	}

	/* Reset session entry's lifetime. */
	set_udp_timer(session);
	spin_unlock_bh(&bib_session_lock);

	return VER_CONTINUE;

failure:
	spin_unlock_bh(&bib_session_lock);

	/*
	 * This is is not specified most of the time, but I assume we're supposed to do it, in order
	 * to maintain symmetry with IPv6-UDP.
	 */
	if (icmp_error != -1)
		icmp_send(frag->skb, ICMP_DEST_UNREACH, icmp_error, 0);

	return VER_DROP;
}

/**
 * Assumes that "tuple" represents a IPv6-ICMP packet, and filters and updates based on it.
 *
 * This is RFC 6146 section 3.5.3, first half.
 *
 * @param[in] frag first fragment of tuple's packet. This is actually only used for error reporting.
 * @param[in] tuple summary of the packet Jool is currently translating.
 * @return VER_CONTINUE if everything went OK, VER_DROP otherwise.
 */
static enum verdict ipv6_icmp6(struct fragment *frag, struct tuple *tuple)
{
	struct bib_entry *bib;
	struct session_entry *session;
	struct ipv4_tuple_address bib_ipv4_addr;
	struct in_addr destination_as_ipv4;
	struct ipv6_tuple_address source;
	struct ipv4_pair pair4;
	struct ipv6_pair pair6;
	enum l4_proto protocol = L4PROTO_ICMP;
	bool bib_is_local = false;

	if (filter_icmpv6_info()) {
		log_info("Packet is ICMPv6 info; dropping due to policy.");
		return VER_DROP;
	}

	/* Pack source address into transport address */
	transport_address_ipv6(tuple->src.addr.ipv6, tuple->icmp_id, &source);

	/* Search for an ICMPv6 Query BIB entry that matches the (X’,i1) pair. */
	spin_lock_bh(&bib_session_lock);
	bib = bib_get_by_ipv6(&source, protocol);

	/* If not found, try to create a new one. */
	if (bib == NULL) {
		/* Look in the BIB tables for a previous packet from the same origin (X') */
		if (!allocate_ipv4_transport_address_digger(tuple, protocol, &bib_ipv4_addr)) {
			log_warning("Could not 'allocate' a compatible transport address for the packet.");
			goto bib_failure;
		}

		/* Create the BIB entry */
		bib = bib_create(&bib_ipv4_addr, &source, false);
		if (bib == NULL) {
			log_err(ERR_ALLOC_FAILED, "Failed to allocate a BIB entry.");
			goto bib_failure;
		}

		bib_is_local = true;

		apply_policies();

		/* Add the new BIB entry */
		if (bib_add(bib, protocol) != 0) {
			kfree(bib);
			log_err(ERR_ADD_BIB_FAILED, "Could not add the BIB entry to the table.");
			goto bib_failure;
		}
	}

	/* OK, we have a BIB entry to work with... */

	/* Search an ICMP STE corresponding to the incoming 3-tuple (X’,Y’,i1). */
	session = session_get(tuple);

	/* If NO session was found: */
	if (session == NULL) {
		/* Translate address from IPv6 to IPv4 */
		if (!extract_ipv4(&tuple->dst.addr.ipv6, &destination_as_ipv4)) /* Z(Y') */
		{
			log_err(ERR_EXTRACT_FAILED, "Could not translate the packet's address.");
			goto session_failure;
		}

		/* Create the session entry */
		pair6.remote.address = tuple->src.addr.ipv6; /* (X') */
		pair6.remote.l4_id = tuple->icmp_id; /* (i1) */
		pair6.local.address = tuple->dst.addr.ipv6; /* (Y') */
		pair6.local.l4_id = tuple->icmp_id; /* (i1) */
		pair4.local = bib->ipv4; /* (T, i2) */
		pair4.remote.address = destination_as_ipv4; /* (Z(Y’)) */
		pair4.remote.l4_id = bib->ipv4.l4_id; /* (i2) */
		session = session_create(&pair4, &pair6, protocol);
		if (session == NULL) {
			log_err(ERR_ALLOC_FAILED, "Failed to allocate a session entry.");
			goto session_failure;
		}

		apply_policies();

		/* Add the session entry */
		if (session_add(session) != 0) {
			kfree(session);
			log_err(ERR_ADD_SESSION_FAILED, "Could not add the session entry to the table.");
			goto session_failure;
		}

		/* Cross-reference them. */
		session->bib = bib;
		list_add(&session->entries_from_bib, &bib->sessions);
	}

	/* Reset session entry's lifetime. */
	set_icmp_timer(session);
	spin_unlock_bh(&bib_session_lock);

	return VER_CONTINUE;

session_failure:
	if (bib_is_local) {
		bib_remove(bib, protocol);
		pool4_return(protocol, &bib->ipv4);
		kfree(bib);
	}
	/* Fall through. */

bib_failure:
	spin_unlock_bh(&bib_session_lock);
	/*
	 * This is is not specified, but I assume we're supposed to do it, since otherwise this entire
	 * thing is so similar to UDP.
	 */
	icmpv6_send(frag->skb, ICMPV6_DEST_UNREACH, ICMPV6_ADDR_UNREACH, 0);
	return VER_DROP;
}


/**
 * Assumes that "tuple" represents a IPv4-ICMP packet, and filters and updates based on it.
 *
 * This is RFC 6146 section 3.5.3, second half.
 *
 * @param[in] frag first fragment of tuple's packet. This is actually only used for error reporting.
 * @param[in] tuple summary of the packet Jool is currently translating.
 * @return VER_CONTINUE if everything went OK, VER_DROP otherwise.
 */
static enum verdict ipv4_icmp4(struct fragment* frag, struct tuple *tuple)
{
	struct bib_entry *bib;
	struct session_entry *session;
	struct in6_addr source_as_ipv6;
	struct ipv4_tuple_address destination;
	struct ipv4_pair pair4;
	struct ipv6_pair pair6;
	enum l4_proto protocol = L4PROTO_ICMP;

	/*
	 * We don't want to call icmp_send() while the spinlock is held, so this will tell whether and
	 * what should be sent.
	 */
	int icmp_error = -1;

	/* Pack source address into transport address */
	transport_address_ipv4(tuple->dst.addr.ipv4, tuple->icmp_id, &destination);

	spin_lock_bh(&bib_session_lock);

	/* Find the packet's BIB entry. */
	bib = bib_get_by_ipv4(&destination, protocol);
	if (bib == NULL) {
		log_warning("There is no BIB entry for the incoming IPv4 ICMP packet.");
		icmp_error = ICMP_HOST_UNREACH;
		goto failure;
	}

	/* If we're applying address-dependent filtering in the IPv4 interface, */
	if (address_dependent_filtering() && !session_allow(tuple)) {
		log_info("Packet was blocked by address-dependent filtering.");
		icmp_error = ICMP_PKT_FILTERED;
		goto failure;
	}

	/* Search the Session Table Entry corresponding to the incoming tuple */
	session = session_get(tuple);

	if (session == NULL) {
		/* Translate the address */
		if (!append_ipv4(&tuple->src.addr.ipv4, &source_as_ipv6)) /* Y’(Z) */
		{
			log_err(ERR_APPEND_FAILED, "Could not translate the packet's address.");
			icmp_error = ICMP_HOST_UNREACH;
			goto failure;
		}

		/* Create the session entry. */
		pair6.remote = bib->ipv6; /* X', i1 */
		pair6.local.address = source_as_ipv6; /* Y'(Z) */
		pair6.local.l4_id = bib->ipv6.l4_id; /* i1 */
		pair4.local.address = tuple->dst.addr.ipv4; /* T */
		pair4.local.l4_id = tuple->icmp_id; /* i2 */
		pair4.remote.address = tuple->src.addr.ipv4; /* Z */
		pair4.remote.l4_id = tuple->icmp_id; /* i2 */
		session = session_create(&pair4, &pair6, protocol);
		if (session == NULL) {
			log_err(ERR_ALLOC_FAILED, "Failed to allocate a session entry.");
			icmp_error = ICMP_HOST_UNREACH;
			goto failure;
		}

		apply_policies();

		/* Add the session entry */
		if (session_add(session) != 0) {
			kfree(session);
			log_err(ERR_ADD_SESSION_FAILED, "Could not add the session entry to the table.");
			icmp_error = ICMP_HOST_UNREACH;
			goto failure;
		}

		/* Cross-reference them. */
		session->bib = bib;
		list_add(&session->entries_from_bib, &bib->sessions);
	}

	/* Reset session entry's lifetime. */
	set_icmp_timer(session);
	spin_unlock_bh(&bib_session_lock);

	return VER_CONTINUE;

failure:
	spin_unlock_bh(&bib_session_lock);

	/*
	 * Sending an ICMP error is not specified, but I assume we're supposed to do it, since
	 * otherwise this entire thing is so similar to UDP.
	 */
	if (icmp_error != -1)
		icmp_send(frag->skb, ICMP_DEST_UNREACH, icmp_error, 0);

	return VER_DROP;
}

<<<<<<< HEAD
/** The states from the TCP state machine; RFC 6146 section 3.5.2. */
enum tcp_states {
	/** No traffic has been seen; state is fictional. */
	CLOSED = 0,
	/** A SYN packet arrived from the IPv6 side; some IPv4 node is trying to start a connection. */
	V6_INIT = 1,
	/** A SYN packet arrived from the IPv4 side; some IPv4 node is trying to start a connection. */
	V4_INIT = 2,
	/** The handshake is complete and the sides are exchanging upper-layer data. */
	ESTABLISHED = 3,
	/**
	 * The IPv4 node wants to terminate the connection. Data can still flow.
	 * Awaiting a IPv6 FIN...
	 */
	V4_FIN_RCV = 4,
	/**
	 * The IPv6 node wants to terminate the connection. Data can still flow.
	 * Awaiting a IPv4 FIN...
	 */
	V6_FIN_RCV = 5,
	/** Both sides issued a FIN. Packets can still flow for a short time. */
	V4_FIN_V6_FIN_RCV = 6,
	/** The session might die in a short while. */
	TRANS = 7,
};

=======
>>>>>>> 712c9ac2
static bool tcp_closed_v6_syn(struct fragment* frag, struct tuple *tuple)
{
	struct bib_entry *bib;
	struct session_entry *session;
	struct ipv6_tuple_address source;
	struct ipv4_tuple_address bib_ipv4_addr;
	struct in_addr destination_as_ipv4;
	struct ipv6_pair pair6;
	struct ipv4_pair pair4;
	enum l4_proto protocol = L4PROTO_TCP;
	bool bib_is_local = false;

	/* Pack source address into transport address */
	transport_address_ipv6(tuple->src.addr.ipv6, tuple->src.l4_id, &source);

	/* Check if a previous BIB entry exist, look for IPv6 source transport address (X’,x). */
	bib = bib_get_by_ipv6(&source, protocol);

	/* If bib does not exist, try to create a new one, */
	if (bib == NULL) {
		/* Obtain a new BIB IPv4 transport address (T,t), put it in new_ipv4_transport_address. */
		if (!allocate_ipv4_transport_address_digger(tuple, protocol, &bib_ipv4_addr)) {
			log_warning("Could not 'allocate' a compatible transport address for the packet.");
			goto bib_failure;
		}

		/* Create the BIB entry */
		bib = bib_create(&bib_ipv4_addr, &source, false);
		if (bib == NULL) {
			log_err(ERR_ALLOC_FAILED, "Failed to allocate a BIB entry.");
			goto bib_failure;
		}

		bib_is_local = true;

		apply_policies();

		/* Add the new BIB entry */
		if (bib_add(bib, protocol) != 0) {
			log_err(ERR_ADD_BIB_FAILED, "Could not add the BIB entry to the table.");
			goto bib_failure;
		}
	}

	/* Now that we have a BIB entry... */

	/* Translate address*/
	if (!extract_ipv4(&tuple->dst.addr.ipv6, &destination_as_ipv4)) { /* Z(Y') */
		log_err(ERR_EXTRACT_FAILED, "Could not translate the packet's address.");
		goto session_failure;
	}

	/* Create the session entry. */
	pair6.remote.address = tuple->src.addr.ipv6; /* X' */
	pair6.remote.l4_id = tuple->src.l4_id; /* x */
	pair6.local.address = tuple->dst.addr.ipv6; /* Y' */
	pair6.local.l4_id = tuple->dst.l4_id; /* y */
	pair4.local = bib->ipv4; /* (T, t) */
	pair4.remote.address = destination_as_ipv4; /* Z or Z(Y’) */
	pair4.remote.l4_id = tuple->dst.l4_id; /* z or y */

	session = session_create(&pair4, &pair6, protocol);
	if (session == NULL) {
		log_err(ERR_ALLOC_FAILED, "Failed to allocate a session entry.");
		goto session_failure;
	}

	set_tcp_trans_timer(session);
	session->state = V6_INIT;

	apply_policies();

	if (session_add(session) != 0) {
		kfree(session);
		log_err(ERR_ADD_SESSION_FAILED, "Could not add the session entry to the table.");
		goto session_failure;
	}

	/* Cross-reference them. */
	session->bib = bib;
	list_add(&session->entries_from_bib, &bib->sessions);

	return true;

session_failure:
	if (bib_is_local) {
		bib_remove(bib, protocol);
		pool4_return(protocol, &bib->ipv4);
		kfree(bib);
	}
	/* Fall through. */

bib_failure:
	/* TODO (later) We're sending this while the spinlock is held; this might be really slow. */
	icmpv6_send(frag->skb, ICMPV6_DEST_UNREACH, ICMPV6_ADDR_UNREACH, 0);
	return false;
}

static bool tcp_closed_v4_syn(struct fragment* frag, struct tuple *tuple)
{
	struct bib_entry *bib = NULL;
	struct session_entry *session = NULL;
	struct ipv4_tuple_address destination;
	struct in6_addr ipv6_local;
	struct ipv6_pair pair6;
	struct ipv4_pair pair4;
	enum l4_proto protocol = L4PROTO_TCP;

	if (drop_external_connections()) {
		log_info("Applying policy: Dropping externally initiated TCP connections.");
		return false;
	}

	/* Pack addresses and ports into transport address */
	transport_address_ipv4(tuple->dst.addr.ipv4, tuple->dst.l4_id, &destination);

	/* Translate address */
	if (!append_ipv4(&tuple->src.addr.ipv4, &ipv6_local)) { /* Y'(Y) */
		log_err(ERR_APPEND_FAILED, "Could not translate the packet's address.");
		goto failure;
	}

	/* Look for the destination transport address (X,x) in the BIB */
	bib = bib_get_by_ipv4(&destination, protocol);

	if (bib == NULL) {
		/* Try to create a new session entry anyway! */
		log_warning("Unknown TCP connections started from the IPv4 side is still unsupported. "
		"Dropping packet...");
		goto failure;

		/*
		 * Side:   <-------- IPv6 -------->  N  <------- IPv4 ------->
		 * Packet: dest(X',x) <--- src(Y',y) A  dest(X,x) <-- src(Y,y)
		 * NAT64:  remote              local T  local           remote
		 */

		/* Create the session entry */
		/* pair6.remote = Not_Available; (X', x) INTENTIONALLY LEFT UNSPECIFIED! */
		pair6.local.address = ipv6_local; /* (Y', y) */
		pair6.local.l4_id = tuple->src.l4_id;
		pair4.local.address = tuple->dst.addr.ipv4; /* (X, x)  (T, t) */
		pair4.local.l4_id = tuple->dst.l4_id;
		pair4.remote.address = tuple->src.addr.ipv4; /* (Z(Y’),y) or (Z, z) */
		pair4.remote.l4_id = tuple->src.l4_id;

		session = session_create(&pair4, &pair6, protocol);
		if (session == NULL) {
			log_err(ERR_ALLOC_FAILED, "Failed to allocate a session entry.");
			goto failure;
		}

		session->state = V4_INIT;
		set_syn_timer(session);

		/* TODO (later) store the packet.
		 *          The result is that the NAT64 will not drop the packet based on the filtering,
		 *          nor create a BIB entry.  Instead, the NAT64 will only create the Session
		 *          Table Entry and store the packet. The motivation for this is to support
		 *          simultaneous open of TCP connections. */

	} else {

		/* BIB entry exists; create the session entry. */
		pair6.remote = bib->ipv6; /* (X', x) */
		pair6.local.address = ipv6_local; /* (Y', y) */
		pair6.local.l4_id = tuple->src.l4_id;
		pair4.local.address = tuple->dst.addr.ipv4; /* (X, x)  (T, t) */
		pair4.local.l4_id = tuple->dst.l4_id;
		pair4.remote.address = tuple->src.addr.ipv4; /* (Z(Y’),y) or (Z, z) */
		pair4.remote.l4_id = tuple->src.l4_id;

		session = session_create(&pair4, &pair6, protocol);
		if (session == NULL) {
			log_err(ERR_ALLOC_FAILED, "Failed to allocate a session entry.");
			goto failure;
		}

		session->state = V4_INIT;
		if (address_dependent_filtering())
			set_syn_timer(session);
		else
			set_tcp_trans_timer(session);
	}

	apply_policies();

	if (session_add(session) != 0) {
		kfree(session);
		log_err(ERR_ADD_SESSION_FAILED, "Could not add the session entry to the table.");
		goto failure;
	}

	/* Cross-reference them. */
	session->bib = bib;
	list_add(&session->entries_from_bib, &bib->sessions);

	return true;

failure:
	icmp_send(frag->skb, ICMP_DEST_UNREACH, ICMP_HOST_UNREACH, 0);
	return false;
}

/**
 * CLOSED state
 *
 * Handle SYN packets.
 *
 * @param[in]   packet  The incoming packet.
 * @param[in]   tuple   Tuple of the incoming packet.
 * @return  true if everything went OK, false otherwise.
 */
static bool tcp_closed_state_handle(struct fragment* frag, struct tuple *tuple)
{
	struct bib_entry *bib = NULL;
	struct ipv6_tuple_address ipv6_ta;
	struct ipv4_tuple_address ipv4_ta;
	enum l4_proto protocol = L4PROTO_TCP;

	switch (frag->l3_hdr.proto) {
	case L3PROTO_IPV6:
		if (packet_is_syn(frag))
			return tcp_closed_v6_syn(frag, tuple);

		/* Pack source address into transport address */
		transport_address_ipv6(tuple->src.addr.ipv6, tuple->src.l4_id, &ipv6_ta);

		/* Look if there is a corresponding entry in the TCP BIB */
		bib = bib_get_by_ipv6(&ipv6_ta, protocol);
		if (!bib)
			log_warning("BIB entry not found for %pI6c#%u.",
					&tuple->src.addr.ipv6, tuple->src.l4_id);
		break;

	case L3PROTO_IPV4:
		if (packet_is_syn(frag))
			return tcp_closed_v4_syn(frag, tuple);

		/* Pack addresses and ports into transport address */
		transport_address_ipv4(tuple->dst.addr.ipv4, tuple->dst.l4_id, &ipv4_ta);

		/* Look for the destination transport address (X,x) in the BIB */
		bib = bib_get_by_ipv4(&ipv4_ta, protocol);
		if (!bib)
			log_warning("BIB entry not found for %pI4#%u.",
					&tuple->dst.addr.ipv4, tuple->dst.l4_id);
		break;
	}

	return (bib != NULL);
}

/**
 * V4 INIT state
 *
 * Handle IPv6 SYN packets.
 *
 * @param[in]   session   Session the packet participates in.
 * @return  true if everything went OK, false otherwise.
 */
static bool tcp_v4_init_state_handle(struct fragment* frag, struct session_entry *session)
{
	if (frag->l3_hdr.proto == L3PROTO_IPV6 && packet_is_syn(frag)) {
		set_tcp_est_timer(session);
		session->state = ESTABLISHED;
	} /* else, the state remains unchanged. */

	return true;
}

/**
 * V6 INIT state.
 *
 * Handle IPv4 & IPv6 SYN packets.
 *
 * @param[in]   session   Session the packet participates in.
 * @return  true if everything went OK, false otherwise.
 */
static bool tcp_v6_init_state_handle(struct fragment* frag, struct session_entry *session)
{
	if (packet_is_syn(frag)) {
		switch (frag->l3_hdr.proto) {
		case L3PROTO_IPV4:
			set_tcp_est_timer(session);
			session->state = ESTABLISHED;
			break;
		case L3PROTO_IPV6:
			set_tcp_trans_timer(session);
			break;
		}
	} /* else, the state remains unchanged */

	return true;
}

/**
 * ESTABLISHED state.
 *
 * Handles V4 FIN, V6 FIN, V4 RST, & V6 RST packets.
 *
 * @param[in]   session   Session the packet participates in.
 * @return  true if everything went OK, false otherwise.
 */
static bool tcp_established_state_handle(struct fragment* frag, struct session_entry *session)
{
	if (packet_is_fin(frag)) {
		switch (frag->l3_hdr.proto) {
		case L3PROTO_IPV4:
			session->state = V4_FIN_RCV;
			break;
		case L3PROTO_IPV6:
			session->state = V6_FIN_RCV;
			break;
		}

	} else if (packet_is_rst(frag)) {
		set_tcp_trans_timer(session);
		session->state = TRANS;
	} else {
		set_tcp_est_timer(session);
	}

	return true;
}

/**
 * V4 FIN RCV state.
 *
 * Handles V6 FIN packets.
 *
 * @param[in]   session   Session the packet participates in.
 * @return  true if everything went OK, false otherwise.
 */
static bool tcp_v4_fin_rcv_state_handle(struct fragment* frag, struct session_entry *session)
{
	if (frag->l3_hdr.proto == L3PROTO_IPV6 && packet_is_fin(frag)) {
		set_tcp_trans_timer(session);
		session->state = V4_FIN_V6_FIN_RCV;
	} else {
		set_tcp_est_timer(session);
	}
	return true;
}

/**
 * V6 FIN RCV state.
 *
 * Handles V4 FIN packets.
 *
 * @param[in]   session   Session the packet participates in.
 * @return  true if everything went OK, false otherwise.
 */
static bool tcp_v6_fin_rcv_state_handle(struct fragment* frag, struct session_entry *session)
{
	if (frag->l3_hdr.proto == L3PROTO_IPV4 && packet_is_fin(frag)) {
		set_tcp_trans_timer(session);
		session->state = V4_FIN_V6_FIN_RCV;
	} else {
		set_tcp_est_timer(session);
	}
	return true;
}

/**
 * V6 FIN + V4 FIN RCV state.
 *
 * Handles all packets.
 *
 * @param[in]   session   Session the packet participates in.
 * @return  true if everything went OK, false otherwise.
 */
static bool tcp_v4_fin_v6_fin_rcv_state_handle(struct fragment *frag,
		struct session_entry *session)
{
	/* Only the timeout can change this state. */
	return true;
}

/**
 * TRANS state.
 *
 * Handles not RST packets.
 *
 * @param[in]   session   Session the packet participates in.
 * @return  true if everything went OK, false otherwise.
 */
static bool tcp_trans_state_handle(struct fragment *frag, struct session_entry *session)
{
	if (!packet_is_rst(frag)) {
		set_tcp_est_timer(session);
		session->state = ESTABLISHED;
	}

	return true;
}

/**
<<<<<<< HEAD
 * This function should be called when "session" expires. If F&U has reasons to prevent its murder,
 * this function will update its lifetime and return true.
 *
 * @param[in]   session_entry   The entry whose lifetime just expired.
 * @return true: remove STE. false: keep STE.
 */
bool session_expired(struct session_entry *session)
{
	switch (session->l4_proto) {
	case L4PROTO_UDP:
		return false;
	case L4PROTO_ICMP:
		return false;
	case L4PROTO_TCP:
		switch (session->state) {
		case V4_INIT:
			/* TODO (later) send the stored packet.
			 * If the lifetime expires, an ICMP Port Unreachable error (Type 3, Code 3) containing the
			 * IPv4 SYN packet stored is sent back to the source of the v4 SYN, the Session Table Entry
			 * is deleted, and the state is moved to CLOSED. */
			/* send_icmp_error_message(skb, DESTINATION_UNREACHABLE, ADDRESS_UNREACHABLE); */
			session->state = CLOSED;
			return false;
		case ESTABLISHED:
			send_probe_packet(session);
			session->state = TRANS;
			update_session_lifetime(session, &config.to.tcp_trans);
			return true;
		case V6_INIT:
		case V4_FIN_RCV:
		case V6_FIN_RCV:
		case V4_FIN_V6_FIN_RCV:
		case TRANS:
			session->state = CLOSED;
			return false;
		default:
			/*
			 * Because closed sessions are not supposed to be stored,
			 * CLOSED is known to fall through here.
			 */
			log_err(ERR_INVALID_STATE, "Invalid state found; removing session entry.");
			return false;
		}
		return false;
	default:
		log_err(ERR_L4PROTO, "Unsupported transport protocol: %u.", session->l4_proto);
		return false;
	}
}

/**
=======
>>>>>>> 712c9ac2
 * Assumes that "tuple" represents a TCP packet, and filters and updates based on it.
 * Encapsulates the TCP state machine.
 *
 * This is RFC 6146 section 3.5.2.
 *
 * @param[in] frag first fragment of tuple's packet.
 * @param[in] tuple summary of the packet Jool is currently translating.
 * @return VER_CONTINUE if everything went OK, VER_DROP otherwise.
 */
static enum verdict tcp(struct fragment* frag, struct tuple *tuple)
{
	struct session_entry *session;
	bool result;

	spin_lock_bh(&bib_session_lock);
	session = session_get(tuple);

	/* If NO session was found: */
	if (session == NULL) {
		result = tcp_closed_state_handle(frag, tuple);
		goto end;
	}

	/* Act according the current state. */
	switch (session->state) {
	case V4_INIT:
		result = tcp_v4_init_state_handle(frag, session);
		break;
	case V6_INIT:
		result = tcp_v6_init_state_handle(frag, session);
		break;
	case ESTABLISHED:
		result = tcp_established_state_handle(frag, session);
		break;
	case V4_FIN_RCV:
		result = tcp_v4_fin_rcv_state_handle(frag, session);
		break;
	case V6_FIN_RCV:
		result = tcp_v6_fin_rcv_state_handle(frag, session);
		break;
	case V4_FIN_V6_FIN_RCV:
		result = tcp_v4_fin_v6_fin_rcv_state_handle(frag, session);
		break;
	case TRANS:
		result = tcp_trans_state_handle(frag, session);
		break;
	default:
		/*
		 * Because closed sessions are not supposed to be stored,
		 * CLOSED is known to fall through here.
		 */
		log_err(ERR_INVALID_STATE, "Invalid state found: %u.", session->state);
		result = false;
	}
	/* Fall through. */

end:
	spin_unlock_bh(&bib_session_lock);
	return result ? VER_CONTINUE : VER_DROP;
}

/**
 * Prepares this module for future use. Avoid calling the rest of the functions unless this has
 * already been executed once.
 *
 * @return zero on success, nonzero on failure.
 */
int filtering_init(void)
{
	config.to.udp = msecs_to_jiffies(1000 * UDP_DEFAULT);
	config.to.icmp = msecs_to_jiffies(1000 * ICMP_DEFAULT);
	config.to.tcp_trans = msecs_to_jiffies(1000 * TCP_TRANS);
	config.to.tcp_est = msecs_to_jiffies(1000 * TCP_EST);
	config.drop_by_addr = FILT_DEF_ADDR_DEPENDENT_FILTERING;
	config.drop_external_tcp = FILT_DEF_DROP_EXTERNAL_CONNECTIONS;
	config.drop_icmp6_info = FILT_DEF_FILTER_ICMPV6_INFO;

	INIT_LIST_HEAD(&sessions_udp);
	INIT_LIST_HEAD(&sessions_tcp_est);
	INIT_LIST_HEAD(&sessions_tcp_trans);
	INIT_LIST_HEAD(&sessions_icmp);
	INIT_LIST_HEAD(&sessions_syn);

	init_timer(&expire_timer);
	expire_timer.function = cleaner_timer;
	expire_timer.expires = jiffies + SESSION_MAX_TIMER_INTERVAL;
	expire_timer.data = 0;
	add_timer(&expire_timer);
	expire_timer_active = true;

	return 0;
}

/**
 * Frees any memory allocated by this module.
 */
void filtering_destroy(void)
{
	spin_lock_bh(&expire_timer_lock);
	if (expire_timer_active) {
		expire_timer_active = false;
		spin_unlock_bh(&expire_timer_lock);
		del_timer_sync(&expire_timer);
	} else {
		spin_unlock_bh(&expire_timer_lock);
	}
}

/**
 * Copies this module's current configuration to "clone".
 *
 * @param[out] clone a copy of the current config will be placed here. Must be already allocated.
 * @return zero on success, nonzero on failure.
 */
int clone_filtering_config(struct filtering_config *clone)
{
	spin_lock_bh(&config_lock);
	*clone = config;
	spin_unlock_bh(&config_lock);

	return 0;
}

/**
 * Updates the configuration of this module.
 *
 * @param[in] operation indicator of which fields from "new_config" should be taken into account.
 * @param[in] new configuration values.
 * @return zero on success, nonzero on failure.
 */
int set_filtering_config(__u32 operation, struct filtering_config *new_config)
{
	int error = 0;
	int udp_min = msecs_to_jiffies(1000 * UDP_MIN);
	int tcp_est = msecs_to_jiffies(1000 * TCP_EST);
	int tcp_trans = msecs_to_jiffies(1000 * TCP_TRANS);

	spin_lock_bh(&config_lock);

	if (operation & DROP_BY_ADDR_MASK)
		config.drop_by_addr = new_config->drop_by_addr;
	if (operation & DROP_ICMP6_INFO_MASK)
		config.drop_icmp6_info = new_config->drop_icmp6_info;
	if (operation & DROP_EXTERNAL_TCP_MASK)
		config.drop_external_tcp = new_config->drop_external_tcp;

	if (operation & UDP_TIMEOUT_MASK) {
		if (new_config->to.udp < udp_min) {
			error = -EINVAL;
			log_err(ERR_UDP_TO_RANGE, "The UDP timeout must be at least %u seconds.", UDP_MIN);
		} else {
			config.to.udp = new_config->to.udp;
		}
	}
	if (operation & ICMP_TIMEOUT_MASK)
		config.to.icmp = new_config->to.icmp;
	if (operation & TCP_EST_TIMEOUT_MASK) {
		if (new_config->to.tcp_est < tcp_est) {
			error = -EINVAL;
			log_err(ERR_TCPEST_TO_RANGE, "The TCP est timeout must be at least %u seconds.",
					TCP_EST);
		} else {
			config.to.tcp_est = new_config->to.tcp_est;
		}
	}
	if (operation & TCP_TRANS_TIMEOUT_MASK) {
		if (new_config->to.tcp_trans < tcp_trans) {
			error = -EINVAL;
			log_err(ERR_TCPTRANS_TO_RANGE, "The TCP trans timeout must be at least %u seconds.",
					TCP_TRANS);
		} else {
			config.to.tcp_trans = new_config->to.tcp_trans;
		}
	}

	spin_unlock_bh(&config_lock);
	return error;
}

/**
 * Main F&U routine. Called during the processing of every packet.
 *
 * Decides if a packet must be processed, updating binding and session information,
 * and if it may be also filtered.
 *
 * @param[in] pkt packet being translated.
 * @param[in] tuple packet's summary.
 * @return indicator of what should happen to pkt.
 */
enum verdict filtering_and_updating(struct packet* pkt, struct tuple *tuple)
{
	struct fragment *frag = pkt->first_fragment;
	struct icmp6hdr *hdr_icmp6;
	struct icmphdr *hdr_icmp4;
	enum verdict result = VER_CONTINUE;

	log_debug("Step 2: Filtering and Updating");

	switch (tuple->l3_proto) {
	case L3PROTO_IPV6:
		hdr_icmp6 = frag_get_icmp6_hdr(frag);
		/* ICMP errors should not affect the tables. */
		if (L4PROTO_ICMP == tuple->l4_proto && is_icmp6_error(hdr_icmp6->icmp6_type)) {
			log_debug("Packet is ICMPv6 info, ignoring...");
			return VER_CONTINUE;
		}
		/* Get rid of hairpinning loops and unwanted packets. */
		if (pool6_contains(&tuple->src.addr.ipv6) || !pool6_contains(&tuple->dst.addr.ipv6)) {
			log_info("Packet was rejected by pool6, dropping...");
			return VER_DROP;
		}
		break;
	case L3PROTO_IPV4:
		hdr_icmp4 = frag_get_icmp4_hdr(frag);
		/* ICMP errors should not affect the tables. */
		if (L4PROTO_ICMP == tuple->l4_proto && is_icmp4_error(hdr_icmp4->type)) {
			log_debug("Packet is ICMPv4 info, ignoring...");
			return VER_CONTINUE;
		}
		/* Get rid of unexpected packets */
		if (!pool4_contains(&tuple->dst.addr.ipv4)) {
			log_info("Packet was rejected by pool4, dropping...");
			return VER_DROP;
		}
		break;
	}

	/* Process packet, according to its protocol. */
	switch (tuple->l4_proto) {
	case L4PROTO_UDP:
		switch (tuple->l3_proto) {
		case L3PROTO_IPV6:
			result = ipv6_udp(frag, tuple);
			break;
		case L3PROTO_IPV4:
			result = ipv4_udp(frag, tuple);
			break;
		}
		break;

	case L4PROTO_TCP:
		result = tcp(frag, tuple);
		break;

	case L4PROTO_ICMP:
		switch (tuple->l3_proto) {
		case L3PROTO_IPV6:
			result = ipv6_icmp6(frag, tuple);
			break;
		case L3PROTO_IPV4:
			result = ipv4_icmp4(frag, tuple);
			break;
		}
		break;

	case L4PROTO_NONE:
		log_err(ERR_L4PROTO, "Tuples should not contain the 'NONE' transport protocol.");
		result = VER_DROP;
		break;
	}

	log_debug("Done: Step 2.");
	return result;
}<|MERGE_RESOLUTION|>--- conflicted
+++ resolved
@@ -499,11 +499,7 @@
 		struct ipv4_tuple_address *result)
 {
 	unsigned char ii = 0;
-<<<<<<< HEAD
-	u_int8_t proto[] = { L4PROTO_TCP, L4PROTO_UDP, L4PROTO_ICMP };
-=======
 	enum l4_proto proto[] = { L4PROTO_TCP, L4PROTO_UDP, L4PROTO_ICMP };
->>>>>>> 712c9ac2
 	struct in_addr *address = NULL;
 
 	/* Look for S' in all three BIBs. */
@@ -568,89 +564,6 @@
 }
 
 /**
-<<<<<<< HEAD
- * Sends a probe packet to "session"'s IPv6 endpoint.
- *
- * From RFC 6146 page 30.
- *
- * @param[in] session the established session that has been inactive for too long.
- * @return true if the packet could be sent, false otherwise.
- */
-static bool send_probe_packet(struct session_entry *session)
-{
-	struct tcphdr *th;
-	struct ipv6hdr *iph;
-	struct sk_buff* skb;
-	struct dst_entry *dst;
-	int error;
-
-	unsigned int l3_hdr_len = sizeof(*iph);
-	unsigned int l4_hdr_len = sizeof(*th);
-
-	skb = alloc_skb(LL_MAX_HEADER + l3_hdr_len + l4_hdr_len, GFP_ATOMIC);
-	if (!skb)
-		return false;
-
-	skb_reserve(skb, LL_MAX_HEADER);
-	skb_put(skb, l3_hdr_len + l4_hdr_len);
-	skb_reset_mac_header(skb);
-	skb_reset_network_header(skb);
-	skb_set_transport_header(skb, l3_hdr_len);
-
-	iph = ipv6_hdr(skb);
-	iph->version = 6;
-	iph->priority = 0;
-	iph->flow_lbl[0] = 0;
-	iph->flow_lbl[1] = 0;
-	iph->flow_lbl[2] = 0;
-	iph->payload_len = l4_hdr_len;
-	iph->nexthdr = NEXTHDR_TCP;
-	iph->hop_limit = 255;
-	iph->saddr = session->ipv6.local.address;
-	iph->daddr = session->ipv6.remote.address;
-
-	th = tcp_hdr(skb);
-	th->source = cpu_to_be16(session->ipv6.local.l4_id);
-	th->dest = cpu_to_be16(session->ipv6.remote.l4_id);
-	th->seq = htonl(0);
-	th->ack_seq = htonl(0);
-	th->res1 = 0;
-	th->doff = l4_hdr_len / 4;
-	th->fin = 0;
-	th->syn = 0;
-	th->rst = 0;
-	th->psh = 0;
-	th->ack = 1;
-	th->urg = 0;
-	th->ece = 0;
-	th->cwr = 0;
-	th->window = htons(8192);
-	th->check = 0;
-	th->urg_ptr = 0;
-
-	th->check = csum_ipv6_magic(&iph->saddr, &iph->daddr, l4_hdr_len, NEXTHDR_TCP,
-			csum_partial(th, l4_hdr_len, 0));
-	skb->ip_summed = CHECKSUM_UNNECESSARY;
-
-	dst = route_ipv6(iph, th, NEXTHDR_TCP, 0);
-	if (!dst)
-		return false;
-	skb->dev = dst->dev;
-	skb_dst_set(skb, dst);
-
-	error = ip6_local_out(skb);
-	if (error) {
-		log_err(ERR_SEND_FAILED, "The kernel's packet dispatch function returned errcode %d. "
-							"Cannot send packet.", error);
-		return false;
-	}
-
-	return true;
-}
-
-/**
-=======
->>>>>>> 712c9ac2
  * Wrapper for the 6to4 function of the rfc6052 module. Extracts the prefix from "src" and returns
  * the result as a IPv4 address on "dst".
  *
@@ -1150,35 +1063,6 @@
 	return VER_DROP;
 }
 
-<<<<<<< HEAD
-/** The states from the TCP state machine; RFC 6146 section 3.5.2. */
-enum tcp_states {
-	/** No traffic has been seen; state is fictional. */
-	CLOSED = 0,
-	/** A SYN packet arrived from the IPv6 side; some IPv4 node is trying to start a connection. */
-	V6_INIT = 1,
-	/** A SYN packet arrived from the IPv4 side; some IPv4 node is trying to start a connection. */
-	V4_INIT = 2,
-	/** The handshake is complete and the sides are exchanging upper-layer data. */
-	ESTABLISHED = 3,
-	/**
-	 * The IPv4 node wants to terminate the connection. Data can still flow.
-	 * Awaiting a IPv6 FIN...
-	 */
-	V4_FIN_RCV = 4,
-	/**
-	 * The IPv6 node wants to terminate the connection. Data can still flow.
-	 * Awaiting a IPv4 FIN...
-	 */
-	V6_FIN_RCV = 5,
-	/** Both sides issued a FIN. Packets can still flow for a short time. */
-	V4_FIN_V6_FIN_RCV = 6,
-	/** The session might die in a short while. */
-	TRANS = 7,
-};
-
-=======
->>>>>>> 712c9ac2
 static bool tcp_closed_v6_syn(struct fragment* frag, struct tuple *tuple)
 {
 	struct bib_entry *bib;
@@ -1577,60 +1461,6 @@
 }
 
 /**
-<<<<<<< HEAD
- * This function should be called when "session" expires. If F&U has reasons to prevent its murder,
- * this function will update its lifetime and return true.
- *
- * @param[in]   session_entry   The entry whose lifetime just expired.
- * @return true: remove STE. false: keep STE.
- */
-bool session_expired(struct session_entry *session)
-{
-	switch (session->l4_proto) {
-	case L4PROTO_UDP:
-		return false;
-	case L4PROTO_ICMP:
-		return false;
-	case L4PROTO_TCP:
-		switch (session->state) {
-		case V4_INIT:
-			/* TODO (later) send the stored packet.
-			 * If the lifetime expires, an ICMP Port Unreachable error (Type 3, Code 3) containing the
-			 * IPv4 SYN packet stored is sent back to the source of the v4 SYN, the Session Table Entry
-			 * is deleted, and the state is moved to CLOSED. */
-			/* send_icmp_error_message(skb, DESTINATION_UNREACHABLE, ADDRESS_UNREACHABLE); */
-			session->state = CLOSED;
-			return false;
-		case ESTABLISHED:
-			send_probe_packet(session);
-			session->state = TRANS;
-			update_session_lifetime(session, &config.to.tcp_trans);
-			return true;
-		case V6_INIT:
-		case V4_FIN_RCV:
-		case V6_FIN_RCV:
-		case V4_FIN_V6_FIN_RCV:
-		case TRANS:
-			session->state = CLOSED;
-			return false;
-		default:
-			/*
-			 * Because closed sessions are not supposed to be stored,
-			 * CLOSED is known to fall through here.
-			 */
-			log_err(ERR_INVALID_STATE, "Invalid state found; removing session entry.");
-			return false;
-		}
-		return false;
-	default:
-		log_err(ERR_L4PROTO, "Unsupported transport protocol: %u.", session->l4_proto);
-		return false;
-	}
-}
-
-/**
-=======
->>>>>>> 712c9ac2
  * Assumes that "tuple" represents a TCP packet, and filters and updates based on it.
  * Encapsulates the TCP state machine.
  *
