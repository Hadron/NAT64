--- conflicted
+++ resolved
@@ -206,15 +206,9 @@
 	return !is_icmp4_info(type);
 }
 
-<<<<<<< HEAD
 static unsigned char *l3proto_to_str(enum l3_proto l3proto)
 {
 	switch (l3proto) {
-=======
-static unsigned char *l3proto_to_str(enum l3_proto l3_proto)
-{
-	switch (l3_proto) {
->>>>>>> 84832707
 	case L3PROTO_IPV4:
 		return "IPv4";
 	case L3PROTO_IPV6:
@@ -223,28 +217,17 @@
 	return NULL;
 }
 
-<<<<<<< HEAD
 static unsigned char *l4proto_to_str(enum l4_proto l4proto)
 {
 	switch (l4proto) {
-=======
-static unsigned char *l4proto_to_str(enum l4_proto l4_proto)
-{
-	switch (l4_proto) {
->>>>>>> 84832707
 	case L4PROTO_UDP:
 		return "UDP";
 	case L4PROTO_TCP:
 		return "TCP";
 	case L4PROTO_ICMP:
 		return "ICMP";
-<<<<<<< HEAD
 	case L4PROTO_NONE:
 		return "None";
-=======
-	default:
-		return "Unknown";
->>>>>>> 84832707
 	}
 	return NULL;
 }
