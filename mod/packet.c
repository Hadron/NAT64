--- conflicted
+++ resolved
@@ -288,10 +288,6 @@
 	ip6_header = ipv6_hdr(frag->skb);
 	frag_header = get_extension_header(ip6_header, NEXTHDR_FRAGMENT);
 
-<<<<<<< HEAD
-=======
-	/* TODO revisa que nunca accedas a frag_off directamente. */
->>>>>>> 4f797504
 	if (frag_header == NULL || get_fragment_offset_ipv6(frag_header) == 0) {
 		u16 datagram_len = frag->skb->len - frag->l3_hdr.len;
 		enum verdict result;
@@ -374,7 +370,7 @@
 		goto error;
 
 	// Payload
-	if ( frag->l4_hdr.proto == L4PROTO_NONE ){
+	if (frag->l4_hdr.proto == L4PROTO_NONE) {
 		frag->payload.len = iterator.limit - iterator.data;
 		frag->payload.ptr = iterator.data;
 	} else {
