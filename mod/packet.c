#include "nat64/mod/packet.h"

#include <linux/icmp.h>
#include <net/route.h>

#include "nat64/comm/constants.h"
#include "nat64/mod/types.h"
#include "nat64/mod/icmp_wrapper.h"
#include "nat64/mod/stats.h"


#define MIN_IPV6_HDR_LEN sizeof(struct ipv6hdr)
#define MIN_IPV4_HDR_LEN sizeof(struct iphdr)
#define MIN_TCP_HDR_LEN sizeof(struct tcphdr)
#define MIN_UDP_HDR_LEN sizeof(struct udphdr)
#define MIN_ICMP6_HDR_LEN sizeof(struct icmp6hdr)
#define MIN_ICMP4_HDR_LEN sizeof(struct icmphdr)

<<<<<<< HEAD
=======
/** Cache for struct fragments, for efficient allocation. */
static struct kmem_cache *frag_cache;
/** Cache for struct packets, for efficient allocation. */
static struct kmem_cache *pkt_cache;

struct packet_result {
	int error;
	enum icmp_error_code icmp_code;
	int snmp_code;
};

static const struct packet_result no_error = {
	.error = 0
};

static struct packet_result construct_error(int error, enum icmp_error_code icmp_code,
		int snmp_code)
{
	struct packet_result result = {
		.error = -error,
		.icmp_code = icmp_code,
		.snmp_code = snmp_code
	};
	return result;
}

int pktmod_init(void)
{
	pkt_cache = kmem_cache_create("jool_packets", sizeof(struct packet), 0, 0, NULL);
	if (!pkt_cache) {
		log_err("Could not allocate the packet cache.");
		return -ENOMEM;
	}

	frag_cache = kmem_cache_create("jool_fragments", sizeof(struct fragment), 0, 0, NULL);
	if (!frag_cache) {
		log_err("Could not allocate the fragment cache.");
		kmem_cache_destroy(pkt_cache);
		return -ENOMEM;
	}

	return 0;
}

void pktmod_destroy(void)
{
	kmem_cache_destroy(pkt_cache);
	kmem_cache_destroy(frag_cache);
}
>>>>>>> 54fc02dd

void kfree_skb_queued(struct sk_buff *skb)
{
<<<<<<< HEAD
	struct sk_buff *next_skb;
	while (skb) {
		next_skb = skb->next;
		skb->next = skb->prev = NULL;
		kfree_skb(skb);
		skb = next_skb;
=======
	struct fragment *frag;

	frag = kmem_cache_alloc(frag_cache, GFP_ATOMIC);
	if (!frag) {
		log_debug("Could not allocate a struct fragment.");
		return -ENOMEM;
>>>>>>> 54fc02dd
	}
}

<<<<<<< HEAD
int validate_lengths_tcp(unsigned int len, u16 l3_hdr_len, struct tcphdr *hdr)
{
	if (len < l3_hdr_len + MIN_TCP_HDR_LEN) {
		log_warning("Packet is too small to contain a basic TCP header.");
		return -EINVAL;
	}

	if (len < l3_hdr_len + tcp_hdr_len(hdr)) {
		log_warning("Packet is too small to contain its TCP header.");
=======
static int validate_lengths_tcp(unsigned int len, u16 l3_hdr_len)
{
	if (len < l3_hdr_len + MIN_TCP_HDR_LEN) {
		log_debug("Packet is too small to contain a basic TCP header.");
>>>>>>> 54fc02dd
		return -EINVAL;
	}

	return 0;
}

int validate_lengths_udp(unsigned int len, u16 l3_hdr_len)
{
	if (len < l3_hdr_len + MIN_UDP_HDR_LEN) {
		log_debug("Packet is too small to contain a UDP header.");
		return -EINVAL;
	}

	return 0;
}

int validate_lengths_icmp6(unsigned int len, u16 l3_hdr_len)
{
	if (len < l3_hdr_len + MIN_ICMP6_HDR_LEN) {
		log_debug("Packet is too small to contain a ICMPv6 header.");
		return -EINVAL;
	}

	return 0;
}

int validate_lengths_icmp4(unsigned int len, u16 l3_hdr_len)
{
	if (len < l3_hdr_len + MIN_ICMP4_HDR_LEN) {
		log_debug("Packet is too small to contain a ICMPv4 header.");
		return -EINVAL;
	}

	return 0;
}

<<<<<<< HEAD
int validate_ipv6_integrity(struct ipv6hdr *hdr, unsigned int len, bool is_truncated,
		struct hdr_iterator *iterator)
=======
static struct packet_result validate_ipv6_integrity(struct ipv6hdr *hdr, unsigned int len,
		bool is_truncated, struct hdr_iterator *iterator)
>>>>>>> 54fc02dd
{
	enum hdr_iterator_result result;

	if (len < MIN_IPV6_HDR_LEN) {
		log_debug("Packet is too small to contain a basic IPv6 header.");
		return construct_error(EINVAL, ICMPERR_SILENT, IPSTATS_MIB_INTRUNCATEDPKTS);
	}
	if (!is_truncated && len != MIN_IPV6_HDR_LEN + be16_to_cpu(hdr->payload_len)) {
		log_debug("The packet's length does not match the IPv6 header's payload length field.");
		return construct_error(EINVAL, ICMPERR_SILENT, IPSTATS_MIB_INHDRERRORS);
	}

	hdr_iterator_init(iterator, hdr);
	result = hdr_iterator_last(iterator);

	switch (result) {
	case HDR_ITERATOR_SUCCESS:
		WARN(true, "Iterator reports there are headers beyond the payload.");
		return construct_error(EINVAL, ICMPERR_SILENT, IPSTATS_MIB_INDISCARDS);
	case HDR_ITERATOR_END:
		return no_error;
	case HDR_ITERATOR_UNSUPPORTED:
		log_debug("Packet contains an Authentication or ESP header, "
				"which I'm not supposed to support (RFC 6146 section 5.1).");
		return construct_error(EINVAL, ICMPERR_PROTO_UNREACHABLE, IPSTATS_MIB_INUNKNOWNPROTOS);
	case HDR_ITERATOR_OVERFLOW:
		log_debug("IPv6 extension header analysis ran past the end of the packet. "
				"Packet seems corrupted; ignoring.");
		return construct_error(EINVAL, ICMPERR_SILENT, IPSTATS_MIB_INTRUNCATEDPKTS);
	}

	return construct_error(EINVAL, ICMPERR_SILENT, IPSTATS_MIB_INDISCARDS);
}

<<<<<<< HEAD
int skb_init_cb_ipv6(struct sk_buff *skb)
{
	struct jool_cb *cb = skb_jcb(skb);
=======
static struct packet_result init_ipv6_l3_hdr(struct fragment *frag, struct ipv6hdr *hdr6,
		struct hdr_iterator *iterator)
{
	frag->l3_hdr.proto = L3PROTO_IPV6;
	/* IPv6 header length = transport header offset - IPv6 header offset. */
	frag->l3_hdr.len = iterator->data - (void *) hdr6;
	frag->l3_hdr.ptr = hdr6;
	frag->l3_hdr.ptr_needs_kfree = false;

	return no_error;
}

static struct packet_result init_ipv6_l3_payload(struct fragment *frag, struct ipv6hdr *hdr6,
		unsigned int len, struct hdr_iterator *iterator)
{
	struct frag_hdr *frag_header;

	frag_header = get_extension_header(hdr6, NEXTHDR_FRAGMENT);
	if (frag_header == NULL || get_fragment_offset_ipv6(frag_header) == 0) {
		frag->l4_hdr.ptr = iterator->data;

 		switch (iterator->hdr_type) {
		case NEXTHDR_TCP:
			if (is_error(validate_lengths_tcp(len, frag->l3_hdr.len)))
				goto truncated;

			frag->l4_hdr.proto = L4PROTO_TCP;
			frag->l4_hdr.len = 4 * frag_get_tcp_hdr(frag)->doff;
			break;

		case NEXTHDR_UDP:
			if (is_error(validate_lengths_udp(len, frag->l3_hdr.len)))
				goto truncated;

			frag->l4_hdr.proto = L4PROTO_UDP;
			frag->l4_hdr.len = sizeof(struct udphdr);
			break;

		case NEXTHDR_ICMP:
			if (is_error(validate_lengths_icmp6(len, frag->l3_hdr.len)))
				goto truncated;

			frag->l4_hdr.proto = L4PROTO_ICMP;
			frag->l4_hdr.len = sizeof(struct icmp6hdr);
			break;

		default:
			log_debug("Unsupported layer 4 protocol: %d", iterator->hdr_type);
			return construct_error(EINVAL, ICMPERR_PROTO_UNREACHABLE, IPSTATS_MIB_INUNKNOWNPROTOS);
		}

		frag->payload.len = len - frag->l3_hdr.len - frag->l4_hdr.len;
		frag->payload.ptr = frag->l4_hdr.ptr + frag->l4_hdr.len;

	} else {
		frag->l4_hdr.proto = L4PROTO_NONE;
		frag->l4_hdr.len = 0;
		frag->l4_hdr.ptr = NULL;
		frag->payload.len = iterator->limit - iterator->data;
		frag->payload.ptr = iterator->data;
	}

	frag->l4_hdr.ptr_needs_kfree = false;
	frag->payload.ptr_needs_kfree = false;

	return no_error;

truncated:
	return construct_error(EINVAL, ICMPERR_SILENT, IPSTATS_MIB_INTRUNCATEDPKTS);
}

static struct packet_result create_from_buffer6(unsigned char *buffer,
		unsigned int len, bool is_truncated,
		struct fragment **out_frag, struct sk_buff *skb)
{
	struct ipv6hdr *hdr = (struct ipv6hdr *) buffer;
	struct fragment *frag;
>>>>>>> 54fc02dd
	struct hdr_iterator iterator;
	struct packet_result result;

<<<<<<< HEAD
	error = validate_ipv6_integrity(ipv6_hdr(skb), skb->len, false, &iterator);
	if (error)
		return error;

=======
	result = validate_ipv6_integrity(hdr, len, is_truncated, &iterator);
	if (result.error)
		return result;

	frag = kmem_cache_alloc(frag_cache, GFP_ATOMIC);
	if (!frag) {
		log_debug("Cannot allocate a struct fragment.");
		return construct_error(ENOMEM, ICMPERR_SILENT, IPSTATS_MIB_INDELIVERS);
	}

	frag->skb = NULL;
	frag->original_skb = skb;
>>>>>>> 54fc02dd
	/*
	 * If you're comparing this to init_ipv4_cb(), keep in mind that ip6_route_input() is not
	 * exported for dynamic modules to use (and linux doesn't know a route to the NAT64 prefix
	 * anyway), so we have to test the shit out of kernel IPv6 functions which might dereference
	 * the dst_entries of the skbs.
	 * We already know of a bug in Linux 3.12 that does exactly that, see icmp_wrapper.c.
	 */

<<<<<<< HEAD
	cb->l3_proto = L3PROTO_IPV6;
	cb->original_skb = skb;
	skb_set_transport_header(skb, iterator.data - (void *) skb_network_header(skb));
=======
	result = init_ipv6_l3_hdr(frag, hdr, &iterator);
	if (result.error)
		goto fail;
	result = init_ipv6_l3_payload(frag, hdr, len, &iterator);
	if (result.error)
		goto fail;
>>>>>>> 54fc02dd

	switch (iterator.hdr_type) {
	case NEXTHDR_TCP:
		error = validate_lengths_tcp(skb->len, skb_l3hdr_len(skb), tcp_hdr(skb));
		if (error)
			return error;

<<<<<<< HEAD
		cb->l4_proto = L4PROTO_TCP;
		cb->payload = iterator.data + tcp_hdrlen(skb);
		break;

	case NEXTHDR_UDP:
		error = validate_lengths_udp(skb->len, skb_l3hdr_len(skb));
		if (error)
			return error;

		cb->l4_proto = L4PROTO_UDP;
		cb->payload = iterator.data + sizeof(struct udphdr);
		break;

	case NEXTHDR_ICMP:
		error = validate_lengths_icmp6(skb->len, skb_l3hdr_len(skb));
		if (error)
			return error;

		cb->l4_proto = L4PROTO_ICMP;
		cb->payload = iterator.data + sizeof(struct icmp6hdr);
		break;

	default:
		log_info("Unsupported layer 4 protocol: %d", iterator.hdr_type);
		icmp64_send(skb, ICMPERR_PROTO_UNREACHABLE, 0);
		return -EINVAL;
	}

	return 0;
}

int validate_ipv4_integrity(struct iphdr *hdr, unsigned int len, bool is_truncated)
=======
	*out_frag = frag;
	return no_error;

fail:
	kmem_cache_free(frag_cache, frag);
	return result;
}

int frag_create_from_buffer_ipv6(unsigned char *buffer, unsigned int len, bool is_truncated,
		struct fragment **out_frag)
{
	return create_from_buffer6(buffer, len, is_truncated, out_frag, NULL).error;
}

static struct packet_result validate_ipv4_integrity(struct iphdr *hdr, unsigned int len,
		bool is_truncated)
>>>>>>> 54fc02dd
{
	u16 ip4_hdr_len;

	if (len < MIN_IPV4_HDR_LEN) {
		log_debug("Packet is too small to contain a basic IP header.");
		/* Even if we expect it to be truncated, this length is unacceptable. */
		goto truncated;
	}
	if (hdr->ihl < 5) {
		log_debug("Packet's IHL field is too small.");
		goto bad_hdr;
	}
	if (ip_fast_csum((u8 *) hdr, hdr->ihl)) {
		log_debug("Packet's IPv4 checksum is incorrect.");
		goto bad_hdr;
	}

	if (is_truncated)
		return no_error;

	ip4_hdr_len = 4 * hdr->ihl;
	if (len < ip4_hdr_len) {
		log_debug("Packet is too small to contain the IP header + options.");
		goto truncated;
	}
	if (len != be16_to_cpu(hdr->tot_len)) {
		log_debug("The packet's length does not equal the IPv4 header's lengh field.");
		goto bad_hdr;
	}

	return no_error;

bad_hdr:
	return construct_error(EINVAL, ICMPERR_SILENT, IPSTATS_MIB_INHDRERRORS);

truncated:
	return construct_error(EINVAL, ICMPERR_SILENT, IPSTATS_MIB_INTRUNCATEDPKTS);
}

<<<<<<< HEAD
int skb_init_cb_ipv4(struct sk_buff *skb)
{
	struct jool_cb *cb = skb_jcb(skb);
	struct iphdr *hdr4 = ip_hdr(skb);
	int error;

	error = validate_ipv4_integrity(hdr4, skb->len, false);
	if (error)
		return error;

=======
static struct packet_result init_ipv4_l3_hdr(struct fragment *frag, struct iphdr *hdr)
{
	frag->l3_hdr.proto = L3PROTO_IPV4;
	frag->l3_hdr.len = 4 * hdr->ihl;
	frag->l3_hdr.ptr = hdr;
	frag->l3_hdr.ptr_needs_kfree = false;

	return no_error;
}

static struct packet_result init_ipv4_l3_payload(struct fragment *frag, struct iphdr *hdr4,
		unsigned int len)
{
	u16 fragment_offset;

	fragment_offset = get_fragment_offset_ipv4(hdr4);
	if (fragment_offset == 0) {
		frag->l4_hdr.ptr = frag->l3_hdr.ptr + frag->l3_hdr.len;
		switch (hdr4->protocol) {
		case IPPROTO_TCP:
			if (is_error(validate_lengths_tcp(len, frag->l3_hdr.len)))
				goto truncated;

			frag->l4_hdr.proto = L4PROTO_TCP;
			frag->l4_hdr.len = 4 * frag_get_tcp_hdr(frag)->doff;
			break;

		case IPPROTO_UDP:
			if (is_error(validate_lengths_udp(len, frag->l3_hdr.len)))
				goto truncated;

			frag->l4_hdr.proto = L4PROTO_UDP;
			frag->l4_hdr.len = sizeof(struct udphdr);
			break;

		case IPPROTO_ICMP:
			if (is_error(validate_lengths_icmp4(len, frag->l3_hdr.len)))
				goto truncated;

			frag->l4_hdr.proto = L4PROTO_ICMP;
			frag->l4_hdr.len = sizeof(struct icmphdr);
			break;

		default:
			log_debug("Unsupported layer 4 protocol: %d", hdr4->protocol);
			return construct_error(EINVAL, ICMPERR_PROTO_UNREACHABLE, IPSTATS_MIB_INUNKNOWNPROTOS);
		}

		frag->payload.ptr = frag->l4_hdr.ptr + frag->l4_hdr.len;

	} else {
		frag->l4_hdr.proto = L4PROTO_NONE;
		frag->l4_hdr.len = 0;
		frag->l4_hdr.ptr = NULL;
		frag->payload.ptr = frag->l3_hdr.ptr + frag->l3_hdr.len;
	}

	frag->l4_hdr.ptr_needs_kfree = false;
	frag->payload.len = len - frag->l3_hdr.len - frag->l4_hdr.len;
	frag->payload.ptr_needs_kfree = false;

	return no_error;

truncated:
	return construct_error(EINVAL, ICMPERR_SILENT, IPSTATS_MIB_INHDRERRORS);
}

static struct packet_result create_from_buffer4(unsigned char *buffer,
		unsigned int len, bool is_truncated,
		struct fragment **out_frag, struct sk_buff *skb)
{
	struct iphdr *hdr = (struct iphdr *) buffer;
	struct fragment *frag;
	struct packet_result result;

	result = validate_ipv4_integrity(hdr, len, is_truncated);
	if (result.error)
		return result;

	frag = kmem_cache_alloc(frag_cache, GFP_ATOMIC);
	if (!frag) {
		log_debug("Cannot allocate a struct fragment.");
		return construct_error(ENOMEM, ICMPERR_SILENT, IPSTATS_MIB_INDISCARDS);
	}

	frag->skb = NULL;
	frag->original_skb = skb;

>>>>>>> 54fc02dd
#ifndef UNIT_TESTING
	if (skb && skb_rtable(skb) == NULL) {
		/*
		 * Some kernel functions assume that the incoming packet is already routed.
		 * Because they seem to pop up where we least expect them, we'll just route every incoming
		 * packet, regardless of whether we end up calling one of those functions.
		 */

<<<<<<< HEAD
		error = ip_route_input(skb, hdr4->daddr, hdr4->saddr, hdr4->tos, skb->dev);
		if (error) {
			log_err(ERR_UNKNOWN_ERROR, "ip_route_input failed: %d", error);
			return error;
		}
		log_debug("making rtable %p", skb_rtable(skb));
	}
#endif

	cb->l3_proto = L3PROTO_IPV4;
	cb->original_skb = skb;
	skb_set_transport_header(skb, 4 * hdr4->ihl);
=======
		int error = ip_route_input(skb, hdr->daddr, hdr->saddr, hdr->tos, skb->dev);
		if (error) {
			log_debug("ip_route_input failed: %d", error);
			result = construct_error(error, ICMPERR_SILENT, IPSTATS_MIB_INDISCARDS);
			goto fail;
		}
	}
#endif

	result = init_ipv4_l3_hdr(frag, hdr);
	if (result.error)
		goto fail;
	result = init_ipv4_l3_payload(frag, hdr, len);
	if (result.error)
		goto fail;
>>>>>>> 54fc02dd

	switch (hdr4->protocol) {
	case IPPROTO_TCP:
		error = validate_lengths_tcp(skb->len, skb_l3hdr_len(skb), tcp_hdr(skb));
		if (error)
			return error;

<<<<<<< HEAD
		cb->l4_proto = L4PROTO_TCP;
		cb->payload = skb_transport_header(skb) + tcp_hdrlen(skb);
		break;
=======
	*out_frag = frag;
	return no_error;

fail:
	kmem_cache_free(frag_cache, frag);
	return result;
}

int frag_create_from_buffer_ipv4(unsigned char *buffer, unsigned int len, bool is_truncated,
		struct fragment **out_frag)
{
	return create_from_buffer4(buffer, len, is_truncated, out_frag, NULL).error;
}

int frag_create_from_skb(struct sk_buff *skb, struct fragment **frag)
{
	struct packet_result result;

	switch (ntohs(skb->protocol)) {
	case ETH_P_IP:
		result = create_from_buffer4(skb_network_header(skb), skb->len, false, frag, skb);
		break;
	case ETH_P_IPV6:
		result = create_from_buffer6(skb_network_header(skb), skb->len, false, frag, skb);
		break;
	default:
		log_debug("Unsupported network protocol: %u", ntohs(skb->protocol));
		inc_stats(skb, IPSTATS_MIB_INUNKNOWNPROTOS);
		return -EINVAL;
	}

	if (result.error) {
		icmp64_send_skb(skb, result.icmp_code, 0);
		inc_stats(skb, result.snmp_code);
		return result.error;
	}

	(*frag)->skb = skb;
	/* We no longer need this really, but I'll keep it JIC. */
	skb_set_transport_header(skb, (*frag)->l3_hdr.len);
	return 0;
}

/**
 * Joins frag.l3_hdr, frag.l4_hdr and frag.payload into a single packet, placing the result in
 * frag.skb.
 *
 * Assumes that frag.skb is NULL (Hence, frag->*.ptr_belongs_to_skb are false).
 */
int frag_create_skb(struct fragment *frag)
{
	struct sk_buff *new_skb;
	bool has_l4_hdr;

	new_skb = alloc_skb(LL_MAX_HEADER /* kernel's reserved + layer 2. */
			+ frag->l3_hdr.len /* layer 3. */
			+ frag->l4_hdr.len /* layer 4. */
			+ frag->payload.len, /* packet data. */
			GFP_ATOMIC);
	if (!new_skb) {
		log_debug("New packet allocation failed.");
		return -ENOMEM;
	}
	frag->skb = new_skb;

	has_l4_hdr = (frag->l4_hdr.ptr != NULL);

	skb_reserve(new_skb, LL_MAX_HEADER);
	skb_put(new_skb, frag->l3_hdr.len + frag->l4_hdr.len + frag->payload.len);

	skb_reset_mac_header(new_skb);
	skb_reset_network_header(new_skb);
	if (has_l4_hdr)
		skb_set_transport_header(new_skb, frag->l3_hdr.len);

	memcpy(skb_network_header(new_skb), frag->l3_hdr.ptr, frag->l3_hdr.len);
	if (has_l4_hdr) {
		memcpy(skb_transport_header(new_skb), frag->l4_hdr.ptr, frag->l4_hdr.len);
		memcpy(skb_transport_header(new_skb) + frag->l4_hdr.len, frag->payload.ptr, frag->payload.len);
	} else {
		memcpy(skb_network_header(new_skb) + frag->l3_hdr.len, frag->payload.ptr, frag->payload.len);
	}

	if (frag->l3_hdr.ptr_needs_kfree)
		kfree(frag->l3_hdr.ptr);
	if (frag->l4_hdr.ptr_needs_kfree)
		kfree(frag->l4_hdr.ptr);
	if (frag->payload.ptr_needs_kfree)
		kfree(frag->payload.ptr);

	frag->l3_hdr.ptr = skb_network_header(new_skb);
	if (has_l4_hdr) {
		frag->l4_hdr.ptr = skb_transport_header(new_skb);
		frag->payload.ptr = skb_transport_header(new_skb) + frag->l4_hdr.len;
	} else {
		frag->l4_hdr.ptr = NULL;
		frag->payload.ptr = frag->l3_hdr.ptr + frag->l3_hdr.len;
	}
>>>>>>> 54fc02dd

	case IPPROTO_UDP:
		error = validate_lengths_udp(skb->len, skb_l3hdr_len(skb));
		if (error)
			return error;

		cb->l4_proto = L4PROTO_UDP;
		cb->payload = skb_transport_header(skb) + sizeof(struct udphdr);
		break;

	case IPPROTO_ICMP:
		error = validate_lengths_icmp4(skb->len, skb_l3hdr_len(skb));
		if (error)
			return error;

		cb->l4_proto = L4PROTO_ICMP;
		cb->payload = skb_transport_header(skb) + sizeof(struct icmphdr);
		break;

	default:
		log_info("Unsupported layer 4 protocol: %d", hdr4->protocol);
		icmp64_send(skb, ICMPERR_PROTO_UNREACHABLE, 0);
		return -EINVAL;
	}

	return 0;
}

static char *nexthdr_to_string(__u8 nexthdr)
{
	switch (nexthdr) {
	case NEXTHDR_TCP:
		return "TCP";
	case NEXTHDR_UDP:
		return "UDP";
	case NEXTHDR_ICMP:
		return "ICMP";
	case NEXTHDR_FRAGMENT:
		return "Fragment";
	}

	return "Don't know";
}

static char *protocol_to_string(__u8 protocol)
{
	switch (protocol) {
	case IPPROTO_TCP:
		return "TCP";
	case IPPROTO_UDP:
		return "UDP";
	case IPPROTO_ICMP:
		return "ICMP";
	}

	return "Don't know";
}

void skb_print(struct sk_buff *skb)
{
	struct ipv6hdr *hdr6;
	struct frag_hdr *frag_header;
	struct iphdr *hdr4;
	struct tcphdr *tcp_header;
	struct udphdr *udp_header;
	struct in_addr addr4;

<<<<<<< HEAD
	if (!skb) {
		log_info("(null)");
		return;
	}

	log_info("Layer 3 proto:%s", l3proto_to_string(skb_l3_proto(skb)));
	switch (skb_l3_proto(skb)) {
	case L3PROTO_IPV6:
		hdr6 = ipv6_hdr(skb);
		log_info("		version: %u", hdr6->version);
		log_info("		traffic class: %u", (hdr6->priority << 4) | (hdr6->flow_lbl[0] >> 4));
		log_info("		flow label: %u", ((hdr6->flow_lbl[0] & 0xf) << 16) | (hdr6->flow_lbl[1] << 8) | hdr6->flow_lbl[0]);
		log_info("		payload length: %u", be16_to_cpu(hdr6->payload_len));
		log_info("		next header: %s", nexthdr_to_string(hdr6->nexthdr));
		log_info("		hop limit: %u", hdr6->hop_limit);
		log_info("		source address: %pI6c", &hdr6->saddr);
		log_info("		destination address: %pI6c", &hdr6->daddr);
=======
	if (!frag) {
		pr_debug("(null)\n");
		return;
	}

	pr_debug("Layer 3 - proto:%s length:%u kfree:%d\n", l3proto_to_string(frag->l3_hdr.proto),
			frag->l3_hdr.len, frag->l3_hdr.ptr_needs_kfree);
	switch (frag->l3_hdr.proto) {
	case L3PROTO_IPV6:
		hdr6 = frag_get_ipv6_hdr(frag);
		pr_debug("		version: %u\n", hdr6->version);
		pr_debug("		traffic class: %u\n", (hdr6->priority << 4) | (hdr6->flow_lbl[0] >> 4));
		pr_debug("		flow label: %u\n", ((hdr6->flow_lbl[0] & 0xf) << 16)
				| (hdr6->flow_lbl[1] << 8)
				| hdr6->flow_lbl[0]);
		pr_debug("		payload length: %u\n", be16_to_cpu(hdr6->payload_len));
		pr_debug("		next header: %s\n", nexthdr_to_string(hdr6->nexthdr));
		pr_debug("		hop limit: %u\n", hdr6->hop_limit);
		pr_debug("		source address: %pI6c\n", &hdr6->saddr);
		pr_debug("		destination address: %pI6c\n", &hdr6->daddr);
>>>>>>> 54fc02dd

		if (hdr6->nexthdr == NEXTHDR_FRAGMENT) {
			frag_header = (struct frag_hdr *) (hdr6 + 1);
			pr_debug("Fragment header:\n");
			pr_debug("		next header: %s\n", nexthdr_to_string(frag_header->nexthdr));
			pr_debug("		reserved: %u\n", frag_header->reserved);
			pr_debug("		fragment offset: %u\n", get_fragment_offset_ipv6(frag_header));
			pr_debug("		more fragments: %u\n", is_more_fragments_set_ipv6(frag_header));
			pr_debug("		identification: %u\n", be32_to_cpu(frag_header->identification));
		}
		break;

	case L3PROTO_IPV4:
<<<<<<< HEAD
		hdr4 = ip_hdr(skb);
		log_info("		version: %u", hdr4->version);
		log_info("		header length: %u", hdr4->ihl);
		log_info("		type of service: %u", hdr4->tos);
		log_info("		total length: %u", be16_to_cpu(hdr4->tot_len));
		log_info("		identification: %u", be16_to_cpu(hdr4->id));
		log_info("		more fragments: %u", is_more_fragments_set_ipv4(hdr4));
		log_info("		don't fragment: %u", is_dont_fragment_set(hdr4));
		log_info("		fragment offset: %u", get_fragment_offset_ipv4(hdr4));
		log_info("		time to live: %u", hdr4->ttl);
		log_info("		protocol: %s", protocol_to_string(hdr4->protocol));
		log_info("		checksum: %u", hdr4->check);
=======
		hdr4 = frag_get_ipv4_hdr(frag);
		pr_debug("		version: %u\n", hdr4->version);
		pr_debug("		header length: %u\n", hdr4->ihl);
		pr_debug("		type of service: %u\n", hdr4->tos);
		pr_debug("		total length: %u\n", be16_to_cpu(hdr4->tot_len));
		pr_debug("		identification: %u\n", be16_to_cpu(hdr4->id));
		pr_debug("		more fragments: %u\n", is_more_fragments_set_ipv4(hdr4));
		pr_debug("		don't fragment: %u\n", is_dont_fragment_set(hdr4));
		pr_debug("		fragment offset: %u\n", get_fragment_offset_ipv4(hdr4));
		pr_debug("		time to live: %u\n", hdr4->ttl);
		pr_debug("		protocol: %s\n", protocol_to_string(hdr4->protocol));
		pr_debug("		checksum: %u\n", hdr4->check);
>>>>>>> 54fc02dd
		addr4.s_addr = hdr4->saddr;
		pr_debug("		source address: %pI4\n", &addr4);
		addr4.s_addr = hdr4->daddr;
		pr_debug("		destination address: %pI4\n", &addr4);
		break;
	}

<<<<<<< HEAD
	log_info("Layer 4 proto:%s", l4proto_to_string(skb_l4_proto(skb)));
	switch (skb_l4_proto(skb)) {
	case L4PROTO_TCP:
		tcp_header = tcp_hdr(skb);
		log_info("		source port: %u", be16_to_cpu(tcp_header->source));
		log_info("		destination port: %u", be16_to_cpu(tcp_header->dest));
		log_info("		seq: %u", be32_to_cpu(tcp_header->seq));
		log_info("		ack_seq: %u", be32_to_cpu(tcp_header->ack_seq));
		log_info("		doff:%u res1:%u cwr:%u ece:%u urg:%u", tcp_header->doff, tcp_header->res1,
=======
	pr_debug("Layer 4 - proto:%s length:%u kfree:%d\n", l4proto_to_string(frag->l4_hdr.proto),
			frag->l4_hdr.len, frag->l4_hdr.ptr_needs_kfree);
	switch (frag->l4_hdr.proto) {
	case L4PROTO_TCP:
		tcp_header = frag_get_tcp_hdr(frag);
		pr_debug("		source port: %u\n", be16_to_cpu(tcp_header->source));
		pr_debug("		destination port: %u\n", be16_to_cpu(tcp_header->dest));
		pr_debug("		seq: %u\n", be32_to_cpu(tcp_header->seq));
		pr_debug("		ack_seq: %u\n", be32_to_cpu(tcp_header->ack_seq));
		pr_debug("		doff:%u res1:%u cwr:%u ece:%u urg:%u\n", tcp_header->doff, tcp_header->res1,
>>>>>>> 54fc02dd
				tcp_header->cwr, tcp_header->ece, tcp_header->urg);
		pr_debug("		ack:%u psh:%u rst:%u syn:%u fin:%u\n", tcp_header->ack, tcp_header->psh,
				tcp_header->rst, tcp_header->syn, tcp_header->fin);
		pr_debug("		window: %u\n", be16_to_cpu(tcp_header->window));
		pr_debug("		check: %u\n", tcp_header->check);
		pr_debug("		urg_ptr: %u\n", be16_to_cpu(tcp_header->urg_ptr));
		break;

	case L4PROTO_UDP:
<<<<<<< HEAD
		udp_header = udp_hdr(skb);
		log_info("		source port: %u", be16_to_cpu(udp_header->source));
		log_info("		destination port: %u", be16_to_cpu(udp_header->dest));
		log_info("		length: %u", be16_to_cpu(udp_header->len));
		log_info("		checksum: %u", udp_header->check);
=======
		udp_header = frag_get_udp_hdr(frag);
		pr_debug("		source port: %u\n", be16_to_cpu(udp_header->source));
		pr_debug("		destination port: %u\n", be16_to_cpu(udp_header->dest));
		pr_debug("		length: %u\n", be16_to_cpu(udp_header->len));
		pr_debug("		checksum: %u\n", udp_header->check);
>>>>>>> 54fc02dd
		break;

	case L4PROTO_ICMP:
		/* too lazy */
		break;
	case L4PROTO_NONE:
		break;
	}
<<<<<<< HEAD
=======

	pr_debug("Payload - length:%u kfree:%d\n", frag->payload.len, frag->payload.ptr_needs_kfree);
>>>>>>> 54fc02dd
}

/**
 * Assumes that "pkt" is IPv4 and UDP, and ensures the UDP header's checksum field is set.
 * This has to be done because the field is mandatory only in IPv6, so Jool has to make up for lazy
 * IPv4 nodes.
 */
static int compute_csum_udp(struct sk_buff *skb)
{
	struct iphdr *hdr4;
	struct udphdr *hdr_udp;
	unsigned int datagram_len;

<<<<<<< HEAD
	hdr_udp = udp_hdr(skb);
	if (hdr_udp->check != 0)
		return 0; /* The client went through the trouble of computing the csum. */
=======
	pkt = kmem_cache_alloc(pkt_cache, GFP_ATOMIC);
	if (!pkt) {
		log_debug("Could not allocate a struct packet.");
		return -ENOMEM;
	}
>>>>>>> 54fc02dd

	hdr4 = ip_hdr(skb);
	datagram_len = skb_l4hdr_len(skb) + skb_payload_len(skb);
	hdr_udp->check = csum_tcpudp_magic(hdr4->saddr, hdr4->daddr, datagram_len, IPPROTO_UDP,
			csum_partial(hdr_udp, datagram_len, 0));

	return 0;
}

/**
 * Assumes that pkt is a IPv6 ICMP message, and ensures that its checksum is valid, but only if it's
 * neccesary. See validate_csum_icmp4() for more info.
 */
static int validate_csum_icmp6(struct sk_buff *skb)
{
	struct ipv6hdr *ip6_hdr = ipv6_hdr(skb);
	struct icmp6hdr *hdr_icmp6 = icmp6_hdr(skb);
	unsigned int datagram_len;
	__sum16 tmp;
	__sum16 computed_csum;

	if (!is_icmp6_error(hdr_icmp6->icmp6_type))
		return 0;

	tmp = hdr_icmp6->icmp6_cksum;
	hdr_icmp6->icmp6_cksum = 0;
	datagram_len = skb_l4hdr_len(skb) + skb_payload_len(skb);
	computed_csum = csum_ipv6_magic(&ip6_hdr->saddr, &ip6_hdr->daddr, datagram_len, NEXTHDR_ICMP,
			csum_partial(hdr_icmp6, datagram_len, 0));
	hdr_icmp6->icmp6_cksum = tmp;

	if (tmp != computed_csum) {
		log_warning("Checksum doesn't match. Expected: %x, actual: %x.", computed_csum, tmp);
		return -EINVAL;
	}

	return 0;
}

/**
 * Assumes that pkt is a IPv4 ICMP message, and ensures that its checksum is valid, but only if it's
 * neccesary. See the comments inside for more info.
 */
static int validate_csum_icmp4(struct sk_buff *skb)
{
	struct icmphdr *hdr = icmp_hdr(skb);
	__sum16 tmp;
	__sum16 computed_csum;

<<<<<<< HEAD
	if (!is_icmp4_error(hdr->type)) {
		/*
		 * The ICMP payload is not another packet.
		 * Hence, it will not be translated (it will be copied as-is).
		 * Hence, we will not have to recompute the checksum from scratch
		 * (we'll just update the old checksum with the new header's data).
		 * Hence, we don't have to validate the incoming checksum.
		 * (Because that will be the IPv6 node's responsibility.)
		 */
		return 0;
	}

	tmp = hdr->checksum;
	hdr->checksum = 0;
	computed_csum = ip_compute_csum(hdr, skb_l4hdr_len(skb) + skb_payload_len(skb));
	hdr->checksum = tmp;
=======
int pkt_get_total_len_ipv6(struct packet *pkt, unsigned int *total_len)
{
	struct fragment *frag, *last_frag;
	u16 frag_offset;

	if (frag_is_fragmented(pkt->first_fragment)) {
		/* Find the last fragment. */
		last_frag = NULL;
		list_for_each_entry(frag, &pkt->fragments, list_hook) {
			if (!is_more_fragments_set_ipv6(frag_get_fragment_hdr(frag))) {
				last_frag = frag;
				break;
			}
		}

		/*
		 * This is unexpected because this function is only called after the database has already
		 * collected all of pkt's fragments.
		 */
		if (WARN(!last_frag, "IPv6 packet has no last fragment."))
			return -EINVAL;
>>>>>>> 54fc02dd

	if (tmp != computed_csum) {
		log_warning("Checksum doesn't match. Expected: %x, actual: %x.", computed_csum, tmp);
		return -EINVAL;
	}

	return 0;
}

<<<<<<< HEAD
int fix_checksums_ipv6(struct sk_buff *skb) {
	int error = 0;
=======
int pkt_get_total_len_ipv4(struct packet *pkt, unsigned int *total_len)
{
	struct fragment *last_frag;
	u16 frag_offset;

	if (frag_is_fragmented(pkt->first_fragment)) {
		/* Find the last fragment. */
		last_frag = NULL;
		list_for_each_entry(last_frag, &pkt->fragments, list_hook) {
			if (!is_more_fragments_set_ipv4(frag_get_ipv4_hdr(last_frag)))
				break;
		}

		/*
		 * This is unexpected because this function is only called after the database has already
		 * collected all of pkt's fragments.
		 */
		if (WARN(!last_frag, "IPv4 packet has no last fragment."))
			return -EINVAL;
>>>>>>> 54fc02dd

	switch (skb_l4_proto(skb)) {
	case L4PROTO_TCP:
	case L4PROTO_UDP:
		/* Nothing to do here. */
		break;

	case L4PROTO_ICMP:
		error = validate_csum_icmp6(skb);
		break;

	case L4PROTO_NONE:
		log_warning("The transport protocol of the skb is NONE.");
		error = -EINVAL;
		break;
	}

	return error;
}

int fix_checksums_ipv4(struct sk_buff *skb) {
	int error = 0;

	switch (skb_l4_proto(skb)) {
	case L4PROTO_TCP:
		/* Nothing to do here. */
		break;
	case L4PROTO_UDP:
		error = compute_csum_udp(skb);
		break;

	case L4PROTO_ICMP:
		error = validate_csum_icmp4(skb);
		break;

	case L4PROTO_NONE:
		log_warning("The transport protocol of the skb is NONE.");
		error = -EINVAL;
		break;
	}

	return error;
}<|MERGE_RESOLUTION|>--- conflicted
+++ resolved
@@ -6,7 +6,6 @@
 #include "nat64/comm/constants.h"
 #include "nat64/mod/types.h"
 #include "nat64/mod/icmp_wrapper.h"
-#include "nat64/mod/stats.h"
 
 
 #define MIN_IPV6_HDR_LEN sizeof(struct ipv6hdr)
@@ -16,95 +15,27 @@
 #define MIN_ICMP6_HDR_LEN sizeof(struct icmp6hdr)
 #define MIN_ICMP4_HDR_LEN sizeof(struct icmphdr)
 
-<<<<<<< HEAD
-=======
-/** Cache for struct fragments, for efficient allocation. */
-static struct kmem_cache *frag_cache;
-/** Cache for struct packets, for efficient allocation. */
-static struct kmem_cache *pkt_cache;
-
-struct packet_result {
-	int error;
-	enum icmp_error_code icmp_code;
-	int snmp_code;
-};
-
-static const struct packet_result no_error = {
-	.error = 0
-};
-
-static struct packet_result construct_error(int error, enum icmp_error_code icmp_code,
-		int snmp_code)
-{
-	struct packet_result result = {
-		.error = -error,
-		.icmp_code = icmp_code,
-		.snmp_code = snmp_code
-	};
-	return result;
-}
-
-int pktmod_init(void)
-{
-	pkt_cache = kmem_cache_create("jool_packets", sizeof(struct packet), 0, 0, NULL);
-	if (!pkt_cache) {
-		log_err("Could not allocate the packet cache.");
-		return -ENOMEM;
-	}
-
-	frag_cache = kmem_cache_create("jool_fragments", sizeof(struct fragment), 0, 0, NULL);
-	if (!frag_cache) {
-		log_err("Could not allocate the fragment cache.");
-		kmem_cache_destroy(pkt_cache);
-		return -ENOMEM;
-	}
-
-	return 0;
-}
-
-void pktmod_destroy(void)
-{
-	kmem_cache_destroy(pkt_cache);
-	kmem_cache_destroy(frag_cache);
-}
->>>>>>> 54fc02dd
 
 void kfree_skb_queued(struct sk_buff *skb)
 {
-<<<<<<< HEAD
 	struct sk_buff *next_skb;
 	while (skb) {
 		next_skb = skb->next;
 		skb->next = skb->prev = NULL;
 		kfree_skb(skb);
 		skb = next_skb;
-=======
-	struct fragment *frag;
-
-	frag = kmem_cache_alloc(frag_cache, GFP_ATOMIC);
-	if (!frag) {
-		log_debug("Could not allocate a struct fragment.");
-		return -ENOMEM;
->>>>>>> 54fc02dd
-	}
-}
-
-<<<<<<< HEAD
+	}
+}
+
 int validate_lengths_tcp(unsigned int len, u16 l3_hdr_len, struct tcphdr *hdr)
-{
-	if (len < l3_hdr_len + MIN_TCP_HDR_LEN) {
-		log_warning("Packet is too small to contain a basic TCP header.");
-		return -EINVAL;
-	}
-
-	if (len < l3_hdr_len + tcp_hdr_len(hdr)) {
-		log_warning("Packet is too small to contain its TCP header.");
-=======
-static int validate_lengths_tcp(unsigned int len, u16 l3_hdr_len)
 {
 	if (len < l3_hdr_len + MIN_TCP_HDR_LEN) {
 		log_debug("Packet is too small to contain a basic TCP header.");
->>>>>>> 54fc02dd
+		return -EINVAL;
+	}
+
+	if (len < l3_hdr_len + tcp_hdr_len(hdr)) {
+		log_debug("Packet is too small to contain its TCP header.");
 		return -EINVAL;
 	}
 
@@ -141,23 +72,18 @@
 	return 0;
 }
 
-<<<<<<< HEAD
 int validate_ipv6_integrity(struct ipv6hdr *hdr, unsigned int len, bool is_truncated,
 		struct hdr_iterator *iterator)
-=======
-static struct packet_result validate_ipv6_integrity(struct ipv6hdr *hdr, unsigned int len,
-		bool is_truncated, struct hdr_iterator *iterator)
->>>>>>> 54fc02dd
 {
 	enum hdr_iterator_result result;
 
 	if (len < MIN_IPV6_HDR_LEN) {
 		log_debug("Packet is too small to contain a basic IPv6 header.");
-		return construct_error(EINVAL, ICMPERR_SILENT, IPSTATS_MIB_INTRUNCATEDPKTS);
+		return -EINVAL;
 	}
 	if (!is_truncated && len != MIN_IPV6_HDR_LEN + be16_to_cpu(hdr->payload_len)) {
 		log_debug("The packet's length does not match the IPv6 header's payload length field.");
-		return construct_error(EINVAL, ICMPERR_SILENT, IPSTATS_MIB_INHDRERRORS);
+		return -EINVAL;
 	}
 
 	hdr_iterator_init(iterator, hdr);
@@ -166,127 +92,33 @@
 	switch (result) {
 	case HDR_ITERATOR_SUCCESS:
 		WARN(true, "Iterator reports there are headers beyond the payload.");
-		return construct_error(EINVAL, ICMPERR_SILENT, IPSTATS_MIB_INDISCARDS);
+		break;
 	case HDR_ITERATOR_END:
-		return no_error;
+		return 0;
 	case HDR_ITERATOR_UNSUPPORTED:
+		/* RFC 6146 section 5.1. */
 		log_debug("Packet contains an Authentication or ESP header, "
-				"which I'm not supposed to support (RFC 6146 section 5.1).");
-		return construct_error(EINVAL, ICMPERR_PROTO_UNREACHABLE, IPSTATS_MIB_INUNKNOWNPROTOS);
+				"which I'm not supposed to support.");
+		break;
 	case HDR_ITERATOR_OVERFLOW:
 		log_debug("IPv6 extension header analysis ran past the end of the packet. "
 				"Packet seems corrupted; ignoring.");
-		return construct_error(EINVAL, ICMPERR_SILENT, IPSTATS_MIB_INTRUNCATEDPKTS);
-	}
-
-	return construct_error(EINVAL, ICMPERR_SILENT, IPSTATS_MIB_INDISCARDS);
-}
-
-<<<<<<< HEAD
+		break;
+	}
+
+	return -EINVAL;
+}
+
 int skb_init_cb_ipv6(struct sk_buff *skb)
 {
 	struct jool_cb *cb = skb_jcb(skb);
-=======
-static struct packet_result init_ipv6_l3_hdr(struct fragment *frag, struct ipv6hdr *hdr6,
-		struct hdr_iterator *iterator)
-{
-	frag->l3_hdr.proto = L3PROTO_IPV6;
-	/* IPv6 header length = transport header offset - IPv6 header offset. */
-	frag->l3_hdr.len = iterator->data - (void *) hdr6;
-	frag->l3_hdr.ptr = hdr6;
-	frag->l3_hdr.ptr_needs_kfree = false;
-
-	return no_error;
-}
-
-static struct packet_result init_ipv6_l3_payload(struct fragment *frag, struct ipv6hdr *hdr6,
-		unsigned int len, struct hdr_iterator *iterator)
-{
-	struct frag_hdr *frag_header;
-
-	frag_header = get_extension_header(hdr6, NEXTHDR_FRAGMENT);
-	if (frag_header == NULL || get_fragment_offset_ipv6(frag_header) == 0) {
-		frag->l4_hdr.ptr = iterator->data;
-
- 		switch (iterator->hdr_type) {
-		case NEXTHDR_TCP:
-			if (is_error(validate_lengths_tcp(len, frag->l3_hdr.len)))
-				goto truncated;
-
-			frag->l4_hdr.proto = L4PROTO_TCP;
-			frag->l4_hdr.len = 4 * frag_get_tcp_hdr(frag)->doff;
-			break;
-
-		case NEXTHDR_UDP:
-			if (is_error(validate_lengths_udp(len, frag->l3_hdr.len)))
-				goto truncated;
-
-			frag->l4_hdr.proto = L4PROTO_UDP;
-			frag->l4_hdr.len = sizeof(struct udphdr);
-			break;
-
-		case NEXTHDR_ICMP:
-			if (is_error(validate_lengths_icmp6(len, frag->l3_hdr.len)))
-				goto truncated;
-
-			frag->l4_hdr.proto = L4PROTO_ICMP;
-			frag->l4_hdr.len = sizeof(struct icmp6hdr);
-			break;
-
-		default:
-			log_debug("Unsupported layer 4 protocol: %d", iterator->hdr_type);
-			return construct_error(EINVAL, ICMPERR_PROTO_UNREACHABLE, IPSTATS_MIB_INUNKNOWNPROTOS);
-		}
-
-		frag->payload.len = len - frag->l3_hdr.len - frag->l4_hdr.len;
-		frag->payload.ptr = frag->l4_hdr.ptr + frag->l4_hdr.len;
-
-	} else {
-		frag->l4_hdr.proto = L4PROTO_NONE;
-		frag->l4_hdr.len = 0;
-		frag->l4_hdr.ptr = NULL;
-		frag->payload.len = iterator->limit - iterator->data;
-		frag->payload.ptr = iterator->data;
-	}
-
-	frag->l4_hdr.ptr_needs_kfree = false;
-	frag->payload.ptr_needs_kfree = false;
-
-	return no_error;
-
-truncated:
-	return construct_error(EINVAL, ICMPERR_SILENT, IPSTATS_MIB_INTRUNCATEDPKTS);
-}
-
-static struct packet_result create_from_buffer6(unsigned char *buffer,
-		unsigned int len, bool is_truncated,
-		struct fragment **out_frag, struct sk_buff *skb)
-{
-	struct ipv6hdr *hdr = (struct ipv6hdr *) buffer;
-	struct fragment *frag;
->>>>>>> 54fc02dd
 	struct hdr_iterator iterator;
-	struct packet_result result;
-
-<<<<<<< HEAD
+	int error;
+
 	error = validate_ipv6_integrity(ipv6_hdr(skb), skb->len, false, &iterator);
 	if (error)
 		return error;
 
-=======
-	result = validate_ipv6_integrity(hdr, len, is_truncated, &iterator);
-	if (result.error)
-		return result;
-
-	frag = kmem_cache_alloc(frag_cache, GFP_ATOMIC);
-	if (!frag) {
-		log_debug("Cannot allocate a struct fragment.");
-		return construct_error(ENOMEM, ICMPERR_SILENT, IPSTATS_MIB_INDELIVERS);
-	}
-
-	frag->skb = NULL;
-	frag->original_skb = skb;
->>>>>>> 54fc02dd
 	/*
 	 * If you're comparing this to init_ipv4_cb(), keep in mind that ip6_route_input() is not
 	 * exported for dynamic modules to use (and linux doesn't know a route to the NAT64 prefix
@@ -295,18 +127,9 @@
 	 * We already know of a bug in Linux 3.12 that does exactly that, see icmp_wrapper.c.
 	 */
 
-<<<<<<< HEAD
 	cb->l3_proto = L3PROTO_IPV6;
 	cb->original_skb = skb;
 	skb_set_transport_header(skb, iterator.data - (void *) skb_network_header(skb));
-=======
-	result = init_ipv6_l3_hdr(frag, hdr, &iterator);
-	if (result.error)
-		goto fail;
-	result = init_ipv6_l3_payload(frag, hdr, len, &iterator);
-	if (result.error)
-		goto fail;
->>>>>>> 54fc02dd
 
 	switch (iterator.hdr_type) {
 	case NEXTHDR_TCP:
@@ -314,7 +137,6 @@
 		if (error)
 			return error;
 
-<<<<<<< HEAD
 		cb->l4_proto = L4PROTO_TCP;
 		cb->payload = iterator.data + tcp_hdrlen(skb);
 		break;
@@ -338,7 +160,7 @@
 		break;
 
 	default:
-		log_info("Unsupported layer 4 protocol: %d", iterator.hdr_type);
+		log_debug("Unsupported layer 4 protocol: %d", iterator.hdr_type);
 		icmp64_send(skb, ICMPERR_PROTO_UNREACHABLE, 0);
 		return -EINVAL;
 	}
@@ -347,64 +169,39 @@
 }
 
 int validate_ipv4_integrity(struct iphdr *hdr, unsigned int len, bool is_truncated)
-=======
-	*out_frag = frag;
-	return no_error;
-
-fail:
-	kmem_cache_free(frag_cache, frag);
-	return result;
-}
-
-int frag_create_from_buffer_ipv6(unsigned char *buffer, unsigned int len, bool is_truncated,
-		struct fragment **out_frag)
-{
-	return create_from_buffer6(buffer, len, is_truncated, out_frag, NULL).error;
-}
-
-static struct packet_result validate_ipv4_integrity(struct iphdr *hdr, unsigned int len,
-		bool is_truncated)
->>>>>>> 54fc02dd
 {
 	u16 ip4_hdr_len;
 
 	if (len < MIN_IPV4_HDR_LEN) {
 		log_debug("Packet is too small to contain a basic IP header.");
 		/* Even if we expect it to be truncated, this length is unacceptable. */
-		goto truncated;
+		return -EINVAL;
 	}
 	if (hdr->ihl < 5) {
 		log_debug("Packet's IHL field is too small.");
-		goto bad_hdr;
+		return -EINVAL;
 	}
 	if (ip_fast_csum((u8 *) hdr, hdr->ihl)) {
 		log_debug("Packet's IPv4 checksum is incorrect.");
-		goto bad_hdr;
+		return -EINVAL;
 	}
 
 	if (is_truncated)
-		return no_error;
+		return 0;
 
 	ip4_hdr_len = 4 * hdr->ihl;
 	if (len < ip4_hdr_len) {
 		log_debug("Packet is too small to contain the IP header + options.");
-		goto truncated;
+		return -EINVAL;
 	}
 	if (len != be16_to_cpu(hdr->tot_len)) {
 		log_debug("The packet's length does not equal the IPv4 header's lengh field.");
-		goto bad_hdr;
-	}
-
-	return no_error;
-
-bad_hdr:
-	return construct_error(EINVAL, ICMPERR_SILENT, IPSTATS_MIB_INHDRERRORS);
-
-truncated:
-	return construct_error(EINVAL, ICMPERR_SILENT, IPSTATS_MIB_INTRUNCATEDPKTS);
-}
-
-<<<<<<< HEAD
+		return -EINVAL;
+	}
+
+	return 0;
+}
+
 int skb_init_cb_ipv4(struct sk_buff *skb)
 {
 	struct jool_cb *cb = skb_jcb(skb);
@@ -415,96 +212,6 @@
 	if (error)
 		return error;
 
-=======
-static struct packet_result init_ipv4_l3_hdr(struct fragment *frag, struct iphdr *hdr)
-{
-	frag->l3_hdr.proto = L3PROTO_IPV4;
-	frag->l3_hdr.len = 4 * hdr->ihl;
-	frag->l3_hdr.ptr = hdr;
-	frag->l3_hdr.ptr_needs_kfree = false;
-
-	return no_error;
-}
-
-static struct packet_result init_ipv4_l3_payload(struct fragment *frag, struct iphdr *hdr4,
-		unsigned int len)
-{
-	u16 fragment_offset;
-
-	fragment_offset = get_fragment_offset_ipv4(hdr4);
-	if (fragment_offset == 0) {
-		frag->l4_hdr.ptr = frag->l3_hdr.ptr + frag->l3_hdr.len;
-		switch (hdr4->protocol) {
-		case IPPROTO_TCP:
-			if (is_error(validate_lengths_tcp(len, frag->l3_hdr.len)))
-				goto truncated;
-
-			frag->l4_hdr.proto = L4PROTO_TCP;
-			frag->l4_hdr.len = 4 * frag_get_tcp_hdr(frag)->doff;
-			break;
-
-		case IPPROTO_UDP:
-			if (is_error(validate_lengths_udp(len, frag->l3_hdr.len)))
-				goto truncated;
-
-			frag->l4_hdr.proto = L4PROTO_UDP;
-			frag->l4_hdr.len = sizeof(struct udphdr);
-			break;
-
-		case IPPROTO_ICMP:
-			if (is_error(validate_lengths_icmp4(len, frag->l3_hdr.len)))
-				goto truncated;
-
-			frag->l4_hdr.proto = L4PROTO_ICMP;
-			frag->l4_hdr.len = sizeof(struct icmphdr);
-			break;
-
-		default:
-			log_debug("Unsupported layer 4 protocol: %d", hdr4->protocol);
-			return construct_error(EINVAL, ICMPERR_PROTO_UNREACHABLE, IPSTATS_MIB_INUNKNOWNPROTOS);
-		}
-
-		frag->payload.ptr = frag->l4_hdr.ptr + frag->l4_hdr.len;
-
-	} else {
-		frag->l4_hdr.proto = L4PROTO_NONE;
-		frag->l4_hdr.len = 0;
-		frag->l4_hdr.ptr = NULL;
-		frag->payload.ptr = frag->l3_hdr.ptr + frag->l3_hdr.len;
-	}
-
-	frag->l4_hdr.ptr_needs_kfree = false;
-	frag->payload.len = len - frag->l3_hdr.len - frag->l4_hdr.len;
-	frag->payload.ptr_needs_kfree = false;
-
-	return no_error;
-
-truncated:
-	return construct_error(EINVAL, ICMPERR_SILENT, IPSTATS_MIB_INHDRERRORS);
-}
-
-static struct packet_result create_from_buffer4(unsigned char *buffer,
-		unsigned int len, bool is_truncated,
-		struct fragment **out_frag, struct sk_buff *skb)
-{
-	struct iphdr *hdr = (struct iphdr *) buffer;
-	struct fragment *frag;
-	struct packet_result result;
-
-	result = validate_ipv4_integrity(hdr, len, is_truncated);
-	if (result.error)
-		return result;
-
-	frag = kmem_cache_alloc(frag_cache, GFP_ATOMIC);
-	if (!frag) {
-		log_debug("Cannot allocate a struct fragment.");
-		return construct_error(ENOMEM, ICMPERR_SILENT, IPSTATS_MIB_INDISCARDS);
-	}
-
-	frag->skb = NULL;
-	frag->original_skb = skb;
-
->>>>>>> 54fc02dd
 #ifndef UNIT_TESTING
 	if (skb && skb_rtable(skb) == NULL) {
 		/*
@@ -513,36 +220,17 @@
 		 * packet, regardless of whether we end up calling one of those functions.
 		 */
 
-<<<<<<< HEAD
 		error = ip_route_input(skb, hdr4->daddr, hdr4->saddr, hdr4->tos, skb->dev);
 		if (error) {
-			log_err(ERR_UNKNOWN_ERROR, "ip_route_input failed: %d", error);
+			log_debug("ip_route_input failed: %d", error);
 			return error;
 		}
-		log_debug("making rtable %p", skb_rtable(skb));
 	}
 #endif
 
 	cb->l3_proto = L3PROTO_IPV4;
 	cb->original_skb = skb;
 	skb_set_transport_header(skb, 4 * hdr4->ihl);
-=======
-		int error = ip_route_input(skb, hdr->daddr, hdr->saddr, hdr->tos, skb->dev);
-		if (error) {
-			log_debug("ip_route_input failed: %d", error);
-			result = construct_error(error, ICMPERR_SILENT, IPSTATS_MIB_INDISCARDS);
-			goto fail;
-		}
-	}
-#endif
-
-	result = init_ipv4_l3_hdr(frag, hdr);
-	if (result.error)
-		goto fail;
-	result = init_ipv4_l3_payload(frag, hdr, len);
-	if (result.error)
-		goto fail;
->>>>>>> 54fc02dd
 
 	switch (hdr4->protocol) {
 	case IPPROTO_TCP:
@@ -550,110 +238,9 @@
 		if (error)
 			return error;
 
-<<<<<<< HEAD
 		cb->l4_proto = L4PROTO_TCP;
 		cb->payload = skb_transport_header(skb) + tcp_hdrlen(skb);
 		break;
-=======
-	*out_frag = frag;
-	return no_error;
-
-fail:
-	kmem_cache_free(frag_cache, frag);
-	return result;
-}
-
-int frag_create_from_buffer_ipv4(unsigned char *buffer, unsigned int len, bool is_truncated,
-		struct fragment **out_frag)
-{
-	return create_from_buffer4(buffer, len, is_truncated, out_frag, NULL).error;
-}
-
-int frag_create_from_skb(struct sk_buff *skb, struct fragment **frag)
-{
-	struct packet_result result;
-
-	switch (ntohs(skb->protocol)) {
-	case ETH_P_IP:
-		result = create_from_buffer4(skb_network_header(skb), skb->len, false, frag, skb);
-		break;
-	case ETH_P_IPV6:
-		result = create_from_buffer6(skb_network_header(skb), skb->len, false, frag, skb);
-		break;
-	default:
-		log_debug("Unsupported network protocol: %u", ntohs(skb->protocol));
-		inc_stats(skb, IPSTATS_MIB_INUNKNOWNPROTOS);
-		return -EINVAL;
-	}
-
-	if (result.error) {
-		icmp64_send_skb(skb, result.icmp_code, 0);
-		inc_stats(skb, result.snmp_code);
-		return result.error;
-	}
-
-	(*frag)->skb = skb;
-	/* We no longer need this really, but I'll keep it JIC. */
-	skb_set_transport_header(skb, (*frag)->l3_hdr.len);
-	return 0;
-}
-
-/**
- * Joins frag.l3_hdr, frag.l4_hdr and frag.payload into a single packet, placing the result in
- * frag.skb.
- *
- * Assumes that frag.skb is NULL (Hence, frag->*.ptr_belongs_to_skb are false).
- */
-int frag_create_skb(struct fragment *frag)
-{
-	struct sk_buff *new_skb;
-	bool has_l4_hdr;
-
-	new_skb = alloc_skb(LL_MAX_HEADER /* kernel's reserved + layer 2. */
-			+ frag->l3_hdr.len /* layer 3. */
-			+ frag->l4_hdr.len /* layer 4. */
-			+ frag->payload.len, /* packet data. */
-			GFP_ATOMIC);
-	if (!new_skb) {
-		log_debug("New packet allocation failed.");
-		return -ENOMEM;
-	}
-	frag->skb = new_skb;
-
-	has_l4_hdr = (frag->l4_hdr.ptr != NULL);
-
-	skb_reserve(new_skb, LL_MAX_HEADER);
-	skb_put(new_skb, frag->l3_hdr.len + frag->l4_hdr.len + frag->payload.len);
-
-	skb_reset_mac_header(new_skb);
-	skb_reset_network_header(new_skb);
-	if (has_l4_hdr)
-		skb_set_transport_header(new_skb, frag->l3_hdr.len);
-
-	memcpy(skb_network_header(new_skb), frag->l3_hdr.ptr, frag->l3_hdr.len);
-	if (has_l4_hdr) {
-		memcpy(skb_transport_header(new_skb), frag->l4_hdr.ptr, frag->l4_hdr.len);
-		memcpy(skb_transport_header(new_skb) + frag->l4_hdr.len, frag->payload.ptr, frag->payload.len);
-	} else {
-		memcpy(skb_network_header(new_skb) + frag->l3_hdr.len, frag->payload.ptr, frag->payload.len);
-	}
-
-	if (frag->l3_hdr.ptr_needs_kfree)
-		kfree(frag->l3_hdr.ptr);
-	if (frag->l4_hdr.ptr_needs_kfree)
-		kfree(frag->l4_hdr.ptr);
-	if (frag->payload.ptr_needs_kfree)
-		kfree(frag->payload.ptr);
-
-	frag->l3_hdr.ptr = skb_network_header(new_skb);
-	if (has_l4_hdr) {
-		frag->l4_hdr.ptr = skb_transport_header(new_skb);
-		frag->payload.ptr = skb_transport_header(new_skb) + frag->l4_hdr.len;
-	} else {
-		frag->l4_hdr.ptr = NULL;
-		frag->payload.ptr = frag->l3_hdr.ptr + frag->l3_hdr.len;
-	}
->>>>>>> 54fc02dd
 
 	case IPPROTO_UDP:
 		error = validate_lengths_udp(skb->len, skb_l3hdr_len(skb));
@@ -674,7 +261,7 @@
 		break;
 
 	default:
-		log_info("Unsupported layer 4 protocol: %d", hdr4->protocol);
+		log_debug("Unsupported layer 4 protocol: %d", hdr4->protocol);
 		icmp64_send(skb, ICMPERR_PROTO_UNREACHABLE, 0);
 		return -EINVAL;
 	}
@@ -721,9 +308,8 @@
 	struct udphdr *udp_header;
 	struct in_addr addr4;
 
-<<<<<<< HEAD
 	if (!skb) {
-		log_info("(null)");
+		pr_debug("(null)\n");
 		return;
 	}
 
@@ -731,25 +317,6 @@
 	switch (skb_l3_proto(skb)) {
 	case L3PROTO_IPV6:
 		hdr6 = ipv6_hdr(skb);
-		log_info("		version: %u", hdr6->version);
-		log_info("		traffic class: %u", (hdr6->priority << 4) | (hdr6->flow_lbl[0] >> 4));
-		log_info("		flow label: %u", ((hdr6->flow_lbl[0] & 0xf) << 16) | (hdr6->flow_lbl[1] << 8) | hdr6->flow_lbl[0]);
-		log_info("		payload length: %u", be16_to_cpu(hdr6->payload_len));
-		log_info("		next header: %s", nexthdr_to_string(hdr6->nexthdr));
-		log_info("		hop limit: %u", hdr6->hop_limit);
-		log_info("		source address: %pI6c", &hdr6->saddr);
-		log_info("		destination address: %pI6c", &hdr6->daddr);
-=======
-	if (!frag) {
-		pr_debug("(null)\n");
-		return;
-	}
-
-	pr_debug("Layer 3 - proto:%s length:%u kfree:%d\n", l3proto_to_string(frag->l3_hdr.proto),
-			frag->l3_hdr.len, frag->l3_hdr.ptr_needs_kfree);
-	switch (frag->l3_hdr.proto) {
-	case L3PROTO_IPV6:
-		hdr6 = frag_get_ipv6_hdr(frag);
 		pr_debug("		version: %u\n", hdr6->version);
 		pr_debug("		traffic class: %u\n", (hdr6->priority << 4) | (hdr6->flow_lbl[0] >> 4));
 		pr_debug("		flow label: %u\n", ((hdr6->flow_lbl[0] & 0xf) << 16)
@@ -760,7 +327,6 @@
 		pr_debug("		hop limit: %u\n", hdr6->hop_limit);
 		pr_debug("		source address: %pI6c\n", &hdr6->saddr);
 		pr_debug("		destination address: %pI6c\n", &hdr6->daddr);
->>>>>>> 54fc02dd
 
 		if (hdr6->nexthdr == NEXTHDR_FRAGMENT) {
 			frag_header = (struct frag_hdr *) (hdr6 + 1);
@@ -774,21 +340,7 @@
 		break;
 
 	case L3PROTO_IPV4:
-<<<<<<< HEAD
 		hdr4 = ip_hdr(skb);
-		log_info("		version: %u", hdr4->version);
-		log_info("		header length: %u", hdr4->ihl);
-		log_info("		type of service: %u", hdr4->tos);
-		log_info("		total length: %u", be16_to_cpu(hdr4->tot_len));
-		log_info("		identification: %u", be16_to_cpu(hdr4->id));
-		log_info("		more fragments: %u", is_more_fragments_set_ipv4(hdr4));
-		log_info("		don't fragment: %u", is_dont_fragment_set(hdr4));
-		log_info("		fragment offset: %u", get_fragment_offset_ipv4(hdr4));
-		log_info("		time to live: %u", hdr4->ttl);
-		log_info("		protocol: %s", protocol_to_string(hdr4->protocol));
-		log_info("		checksum: %u", hdr4->check);
-=======
-		hdr4 = frag_get_ipv4_hdr(frag);
 		pr_debug("		version: %u\n", hdr4->version);
 		pr_debug("		header length: %u\n", hdr4->ihl);
 		pr_debug("		type of service: %u\n", hdr4->tos);
@@ -800,7 +352,6 @@
 		pr_debug("		time to live: %u\n", hdr4->ttl);
 		pr_debug("		protocol: %s\n", protocol_to_string(hdr4->protocol));
 		pr_debug("		checksum: %u\n", hdr4->check);
->>>>>>> 54fc02dd
 		addr4.s_addr = hdr4->saddr;
 		pr_debug("		source address: %pI4\n", &addr4);
 		addr4.s_addr = hdr4->daddr;
@@ -808,28 +359,15 @@
 		break;
 	}
 
-<<<<<<< HEAD
-	log_info("Layer 4 proto:%s", l4proto_to_string(skb_l4_proto(skb)));
+	pr_debug("Layer 4 proto:%s\n", l4proto_to_string(skb_l4_proto(skb)));
 	switch (skb_l4_proto(skb)) {
 	case L4PROTO_TCP:
 		tcp_header = tcp_hdr(skb);
-		log_info("		source port: %u", be16_to_cpu(tcp_header->source));
-		log_info("		destination port: %u", be16_to_cpu(tcp_header->dest));
-		log_info("		seq: %u", be32_to_cpu(tcp_header->seq));
-		log_info("		ack_seq: %u", be32_to_cpu(tcp_header->ack_seq));
-		log_info("		doff:%u res1:%u cwr:%u ece:%u urg:%u", tcp_header->doff, tcp_header->res1,
-=======
-	pr_debug("Layer 4 - proto:%s length:%u kfree:%d\n", l4proto_to_string(frag->l4_hdr.proto),
-			frag->l4_hdr.len, frag->l4_hdr.ptr_needs_kfree);
-	switch (frag->l4_hdr.proto) {
-	case L4PROTO_TCP:
-		tcp_header = frag_get_tcp_hdr(frag);
 		pr_debug("		source port: %u\n", be16_to_cpu(tcp_header->source));
 		pr_debug("		destination port: %u\n", be16_to_cpu(tcp_header->dest));
 		pr_debug("		seq: %u\n", be32_to_cpu(tcp_header->seq));
 		pr_debug("		ack_seq: %u\n", be32_to_cpu(tcp_header->ack_seq));
 		pr_debug("		doff:%u res1:%u cwr:%u ece:%u urg:%u\n", tcp_header->doff, tcp_header->res1,
->>>>>>> 54fc02dd
 				tcp_header->cwr, tcp_header->ece, tcp_header->urg);
 		pr_debug("		ack:%u psh:%u rst:%u syn:%u fin:%u\n", tcp_header->ack, tcp_header->psh,
 				tcp_header->rst, tcp_header->syn, tcp_header->fin);
@@ -839,19 +377,11 @@
 		break;
 
 	case L4PROTO_UDP:
-<<<<<<< HEAD
 		udp_header = udp_hdr(skb);
-		log_info("		source port: %u", be16_to_cpu(udp_header->source));
-		log_info("		destination port: %u", be16_to_cpu(udp_header->dest));
-		log_info("		length: %u", be16_to_cpu(udp_header->len));
-		log_info("		checksum: %u", udp_header->check);
-=======
-		udp_header = frag_get_udp_hdr(frag);
 		pr_debug("		source port: %u\n", be16_to_cpu(udp_header->source));
 		pr_debug("		destination port: %u\n", be16_to_cpu(udp_header->dest));
 		pr_debug("		length: %u\n", be16_to_cpu(udp_header->len));
 		pr_debug("		checksum: %u\n", udp_header->check);
->>>>>>> 54fc02dd
 		break;
 
 	case L4PROTO_ICMP:
@@ -860,11 +390,6 @@
 	case L4PROTO_NONE:
 		break;
 	}
-<<<<<<< HEAD
-=======
-
-	pr_debug("Payload - length:%u kfree:%d\n", frag->payload.len, frag->payload.ptr_needs_kfree);
->>>>>>> 54fc02dd
 }
 
 /**
@@ -878,17 +403,9 @@
 	struct udphdr *hdr_udp;
 	unsigned int datagram_len;
 
-<<<<<<< HEAD
 	hdr_udp = udp_hdr(skb);
 	if (hdr_udp->check != 0)
 		return 0; /* The client went through the trouble of computing the csum. */
-=======
-	pkt = kmem_cache_alloc(pkt_cache, GFP_ATOMIC);
-	if (!pkt) {
-		log_debug("Could not allocate a struct packet.");
-		return -ENOMEM;
-	}
->>>>>>> 54fc02dd
 
 	hdr4 = ip_hdr(skb);
 	datagram_len = skb_l4hdr_len(skb) + skb_payload_len(skb);
@@ -921,7 +438,7 @@
 	hdr_icmp6->icmp6_cksum = tmp;
 
 	if (tmp != computed_csum) {
-		log_warning("Checksum doesn't match. Expected: %x, actual: %x.", computed_csum, tmp);
+		log_debug("Checksum doesn't match. Expected: %x, actual: %x.", computed_csum, tmp);
 		return -EINVAL;
 	}
 
@@ -938,7 +455,6 @@
 	__sum16 tmp;
 	__sum16 computed_csum;
 
-<<<<<<< HEAD
 	if (!is_icmp4_error(hdr->type)) {
 		/*
 		 * The ICMP payload is not another packet.
@@ -955,62 +471,17 @@
 	hdr->checksum = 0;
 	computed_csum = ip_compute_csum(hdr, skb_l4hdr_len(skb) + skb_payload_len(skb));
 	hdr->checksum = tmp;
-=======
-int pkt_get_total_len_ipv6(struct packet *pkt, unsigned int *total_len)
-{
-	struct fragment *frag, *last_frag;
-	u16 frag_offset;
-
-	if (frag_is_fragmented(pkt->first_fragment)) {
-		/* Find the last fragment. */
-		last_frag = NULL;
-		list_for_each_entry(frag, &pkt->fragments, list_hook) {
-			if (!is_more_fragments_set_ipv6(frag_get_fragment_hdr(frag))) {
-				last_frag = frag;
-				break;
-			}
-		}
-
-		/*
-		 * This is unexpected because this function is only called after the database has already
-		 * collected all of pkt's fragments.
-		 */
-		if (WARN(!last_frag, "IPv6 packet has no last fragment."))
-			return -EINVAL;
->>>>>>> 54fc02dd
 
 	if (tmp != computed_csum) {
-		log_warning("Checksum doesn't match. Expected: %x, actual: %x.", computed_csum, tmp);
-		return -EINVAL;
-	}
-
-	return 0;
-}
-
-<<<<<<< HEAD
+		log_debug("Checksum doesn't match. Expected: %x, actual: %x.", computed_csum, tmp);
+		return -EINVAL;
+	}
+
+	return 0;
+}
+
 int fix_checksums_ipv6(struct sk_buff *skb) {
 	int error = 0;
-=======
-int pkt_get_total_len_ipv4(struct packet *pkt, unsigned int *total_len)
-{
-	struct fragment *last_frag;
-	u16 frag_offset;
-
-	if (frag_is_fragmented(pkt->first_fragment)) {
-		/* Find the last fragment. */
-		last_frag = NULL;
-		list_for_each_entry(last_frag, &pkt->fragments, list_hook) {
-			if (!is_more_fragments_set_ipv4(frag_get_ipv4_hdr(last_frag)))
-				break;
-		}
-
-		/*
-		 * This is unexpected because this function is only called after the database has already
-		 * collected all of pkt's fragments.
-		 */
-		if (WARN(!last_frag, "IPv4 packet has no last fragment."))
-			return -EINVAL;
->>>>>>> 54fc02dd
 
 	switch (skb_l4_proto(skb)) {
 	case L4PROTO_TCP:
@@ -1023,7 +494,7 @@
 		break;
 
 	case L4PROTO_NONE:
-		log_warning("The transport protocol of the skb is NONE.");
+		WARN(true, "The transport protocol of the skb is NONE.");
 		error = -EINVAL;
 		break;
 	}
@@ -1047,7 +518,7 @@
 		break;
 
 	case L4PROTO_NONE:
-		log_warning("The transport protocol of the skb is NONE.");
+		WARN(true, "The transport protocol of the skb is NONE.");
 		error = -EINVAL;
 		break;
 	}
