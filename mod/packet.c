#include "nat64/mod/packet.h"
#include "nat64/comm/constants.h"
#include "nat64/comm/types.h"
#include "nat64/comm/config_proto.h"
#include "nat64/mod/packet_db.h"


#define MIN_IPV6_HDR_LEN sizeof(struct ipv6hdr)
#define MIN_IPV4_HDR_LEN sizeof(struct iphdr)
#define MIN_TCP_HDR_LEN sizeof(struct tcphdr)
#define MIN_UDP_HDR_LEN sizeof(struct udphdr)
#define MIN_ICMP6_HDR_LEN sizeof(struct icmp6hdr)
#define MIN_ICMP4_HDR_LEN sizeof(struct icmphdr)


static struct fragmentation_config config;
static DEFINE_SPINLOCK(config_lock);


int pktmod_init(void)
{
	config.fragment_timeout = FRAGMENT_MIN;
	return 0;
}

void pktmod_destroy(void)
{
	/* No code. */
}

unsigned int pktmod_get_fragment_timeout(void)
{
	unsigned int result;

	spin_lock_bh(&config_lock);
	result = config.fragment_timeout;
	spin_unlock_bh(&config_lock);

	return result;
}

enum verdict frag_create_empty(struct fragment **out)
{
	struct fragment *frag;

	frag = kmalloc(sizeof(*frag), GFP_ATOMIC);
	if (!frag)
		return VER_DROP;

	memset(frag, 0, sizeof(*frag));
	INIT_LIST_HEAD(&frag->next);

	*out = frag;
	return VER_CONTINUE;
}

static enum verdict validate_lengths_tcp(struct sk_buff *skb, u16 l3_hdr_len)
{
	if (skb->len < l3_hdr_len + MIN_TCP_HDR_LEN) {
		log_debug("Packet is too small to contain a basic TCP header.");
		return VER_DROP;
	}

	return VER_CONTINUE;
}

static enum verdict validate_lengths_udp(struct sk_buff *skb, u16 l3_hdr_len)
{
	if (skb->len < l3_hdr_len + MIN_UDP_HDR_LEN) {
		log_debug("Packet is too small to contain a UDP header.");
		return VER_DROP;
	}

	return VER_CONTINUE;
}

static enum verdict validate_lengths_icmp6(struct sk_buff *skb, u16 l3_hdr_len)
{
	if (skb->len < l3_hdr_len + MIN_ICMP6_HDR_LEN) {
		log_debug("Packet is too small to contain a ICMPv6 header.");
		return VER_DROP;
	}

	return VER_CONTINUE;
}

static enum verdict validate_lengths_icmp4(struct sk_buff *skb, u16 l3_hdr_len)
{
	if (skb->len < l3_hdr_len + MIN_ICMP4_HDR_LEN) {
		log_debug("Packet is too small to contain a ICMPv4 header.");
		return VER_DROP;
	}

	return VER_CONTINUE;
}

static enum verdict validate_csum_icmp6(struct sk_buff *skb, int datagram_len)
{
	struct ipv6hdr *ip6_hdr = ipv6_hdr(skb);
	struct icmp6hdr *hdr = icmp6_hdr(skb);

	__sum16 tmp;
	__sum16 computed_csum;

	tmp = hdr->icmp6_cksum;
	hdr->icmp6_cksum = 0;
	computed_csum = csum_ipv6_magic(&ip6_hdr->saddr, &ip6_hdr->daddr, datagram_len, IPPROTO_ICMPV6,
			csum_partial(skb_transport_header(skb), datagram_len, 0));
	hdr->icmp6_cksum = tmp;

	if (tmp != computed_csum) {
		log_warning("Checksum doesn't match (protocol: %d). Expected: %x, actual: %x.",
				IPPROTO_ICMPV6, computed_csum, tmp);
		return VER_DROP;
	}

	return VER_CONTINUE;
}

static enum verdict validate_csum_icmp4(struct sk_buff *skb, int datagram_len)
{
	struct icmphdr *hdr = icmp_hdr(skb);
	__sum16 tmp;
	__sum16 computed_csum;

	tmp = hdr->checksum;
	hdr->checksum = 0;
	computed_csum = ip_compute_csum(hdr, datagram_len);
	hdr->checksum = tmp;

	if (tmp != computed_csum) {
		log_warning("Checksum doesn't match (ICMPv4). Expected: %x, actual: %x.",
				computed_csum, tmp);
		return VER_DROP;
	}

	return VER_CONTINUE;
}

static enum verdict validate_ipv6_integrity(struct sk_buff *skb, struct hdr_iterator *iterator)
{
	struct ipv6hdr *ip6_header;
	enum hdr_iterator_result result;

	ip6_header = ipv6_hdr(skb);

	/* (This is commented out because the hook has to do it anyway.)
	if (skb->len < MIN_IPV6_HDR_LEN) {
		log_debug("Packet is too small to contain a basic IPv6 header.");
		return VER_DROP;
	}
	*/
	if (skb->len != MIN_IPV6_HDR_LEN + be16_to_cpu(ip6_header->payload_len)) {
		log_debug("The socket buffer's length does not match the IPv6 header's payload length field.");
		return VER_DROP;
	}

	hdr_iterator_init(iterator, ip6_header);
	result = hdr_iterator_last(iterator);

	switch (result) {
	case HDR_ITERATOR_SUCCESS:
		log_crit(ERR_INVALID_ITERATOR, "Iterator reports there are headers beyond the payload.");
		return VER_DROP;
	case HDR_ITERATOR_END:
		return VER_CONTINUE;
	case HDR_ITERATOR_UNSUPPORTED:
		/* RFC 6146 section 5.1. */
		log_info("Packet contains an Authentication or ESP header, which I do not support.");
		return VER_DROP;
	case HDR_ITERATOR_OVERFLOW:
		log_warning("IPv6 extension header analysis ran past the end of the packet. "
				"Packet seems corrupted; ignoring.");
		return VER_DROP;
	default:
		log_crit(ERR_INVALID_ITERATOR, "Unknown header iterator result code: %d.", result);
		return VER_DROP;
	}
}

static enum verdict init_ipv6_l3_fields(struct fragment *frag, struct hdr_iterator *iterator)
{
	struct ipv6hdr *ip6_header = ipv6_hdr(frag->skb);

	frag->l3_hdr.proto = L3PROTO_IPV6;
	/* IPv6 header length = transport header offset - IPv6 header offset. */
	frag->l3_hdr.len = iterator->data - (void *) ip6_header;
	frag->l3_hdr.ptr = ip6_header;
	frag->l3_hdr.ptr_needs_kfree = false;

	return VER_CONTINUE;
}

static enum verdict init_ipv6_l4_fields(struct fragment *frag, struct hdr_iterator *iterator)
{
	struct ipv6hdr *ip6_header;
	struct frag_hdr *frag_header;

	ip6_header = ipv6_hdr(frag->skb);
	frag_header = get_extension_header(ip6_header, NEXTHDR_FRAGMENT);

	if (frag_header == NULL || get_fragment_offset_ipv6(frag_header) == 0) {
		u16 datagram_len = frag->skb->len - frag->l3_hdr.len;
		enum verdict result;

		skb_set_transport_header(frag->skb, iterator->data - (void *) ip6_header);

 		switch (iterator->hdr_type) {
		case NEXTHDR_TCP:
			result = validate_lengths_tcp(frag->skb, frag->l3_hdr.len);
			if (result != VER_CONTINUE)
				return result;

			frag->l4_hdr.proto = L4PROTO_TCP;
			frag->l4_hdr.len = tcp_hdrlen(frag->skb);
			break;

		case NEXTHDR_UDP:
			result = validate_lengths_udp(frag->skb, frag->l3_hdr.len);
			if (result != VER_CONTINUE)
				return result;

			frag->l4_hdr.proto = L4PROTO_UDP;
			frag->l4_hdr.len = sizeof(struct udphdr);
			break;

		case NEXTHDR_ICMP:
			result = validate_lengths_icmp6(frag->skb, frag->l3_hdr.len);
			if (result != VER_CONTINUE)
				return result;
			result = validate_csum_icmp6(frag->skb, datagram_len);
			if (result != VER_CONTINUE)
				return result;

			frag->l4_hdr.proto = L4PROTO_ICMP;
			frag->l4_hdr.len = sizeof(struct icmp6hdr);
			break;

		default:
			log_warning("Unsupported layer 4 protocol: %d", iterator->hdr_type);
			return VER_DROP;
		}

		frag->l4_hdr.ptr = iterator->data;
	} else {
		frag->l4_hdr.proto = L4PROTO_NONE;
		frag->l4_hdr.len = 0;
		frag->l4_hdr.ptr = NULL;
	}

	frag->l4_hdr.ptr_needs_kfree = false;

	return VER_CONTINUE;
}

enum verdict frag_create_ipv6(struct sk_buff *skb, struct fragment **frag_out)
{
	struct fragment *frag;
	struct hdr_iterator iterator;
	enum verdict result;

	result = validate_ipv6_integrity(skb, &iterator);
	if (result != VER_CONTINUE)
		return result;

	frag = kmalloc(sizeof(*frag), GFP_ATOMIC);
	if (!frag) {
		log_warning("Cannot allocate a fragment structure.");
		return VER_DROP;
	}
	frag->skb = skb;

	// Layer 3
	result = init_ipv6_l3_fields(frag, &iterator);
	if (result != VER_CONTINUE)
		goto error;

	// Layer 4
	result = init_ipv6_l4_fields(frag, &iterator);
	if (result != VER_CONTINUE)
		goto error;

	// Payload
	if (frag->l4_hdr.proto == L4PROTO_NONE) {
		frag->payload.len = iterator.limit - iterator.data;
		frag->payload.ptr = iterator.data;
	} else {
		frag->payload.len = skb->len - frag->l3_hdr.len - frag->l4_hdr.len;
		frag->payload.ptr = frag->l4_hdr.ptr + frag->l4_hdr.len;
	}
	frag->payload.ptr_needs_kfree = false;

	// List
	INIT_LIST_HEAD(&frag->next);

	*frag_out = frag;
	return VER_CONTINUE;

error:
	kfree(frag);
	return result;
}

static enum verdict validate_ipv4_integrity(struct sk_buff *skb)
{
	struct iphdr *ip4_hdr = ip_hdr(skb);
	u16 ip4_hdr_len;

	/*
	if (skb->len < MIN_IPV4_HDR_LEN) {
		log_debug("Packet is too small to contain a basic IP header.");
		return VER_DROP;
	}
	*/
	if (ip4_hdr->ihl < 5) {
		log_debug("Packet's IHL field is too small.");
		return VER_DROP;
	}
	if (ip_fast_csum((u8 *) ip4_hdr, ip4_hdr->ihl)) {
		log_debug("Packet's IPv4 checksum is incorrect.");
		return VER_DROP;
	}

	ip4_hdr_len = 4 * ip4_hdr->ihl;

	if (skb->len < ip4_hdr_len) {
		log_debug("Packet is too small to contain the IP header + options.");
		return VER_DROP;
	}
	if (skb->len != be16_to_cpu(ip4_hdr->tot_len)) {
		log_debug("The socket buffer's length does not equal the IPv4 header's lengh field.");
		return VER_DROP;
	}

	return VER_CONTINUE;
}

static enum verdict init_ipv4_l3_hdr(struct fragment *frag)
{
	struct iphdr *ipv4_header = ip_hdr(frag->skb);

	frag->l3_hdr.proto = L3PROTO_IPV4;
	frag->l3_hdr.len = ipv4_header->ihl << 2;
	frag->l3_hdr.ptr = ipv4_header;
	frag->l3_hdr.ptr_needs_kfree = false;

	return VER_CONTINUE;
}

static enum verdict init_ipv4_l3_payload(struct fragment *frag)
{
	struct iphdr *ipv4_header = ip_hdr(frag->skb);
	u16 fragment_offset;
	enum verdict result;

	fragment_offset = get_fragment_offset_ipv4(ipv4_header);
	if (fragment_offset == 0) {
		u16 datagram_len = frag->skb->len - frag->l3_hdr.len;

		switch (ipv4_header->protocol) {
		case IPPROTO_TCP:
			result = validate_lengths_tcp(frag->skb, frag->l3_hdr.len);
			if (result != VER_CONTINUE)
				return result;

			frag->l4_hdr.proto = L4PROTO_TCP;
			frag->l4_hdr.len = tcp_hdrlen(frag->skb);
			break;

		case IPPROTO_UDP:
			result = validate_lengths_udp(frag->skb, frag->l3_hdr.len);
			if (result != VER_CONTINUE)
				return result;

			frag->l4_hdr.proto = L4PROTO_UDP;
			frag->l4_hdr.len = sizeof(struct udphdr);
			break;

		case IPPROTO_ICMP:
			result = validate_lengths_icmp4(frag->skb, frag->l3_hdr.len);
			if (result != VER_CONTINUE)
				return result;
			result = validate_csum_icmp4(frag->skb, datagram_len);
			if (result != VER_CONTINUE)
				return result;

			frag->l4_hdr.proto = L4PROTO_ICMP;
			frag->l4_hdr.len = sizeof(struct icmphdr);
			break;

		default:
			log_warning("Unsupported layer 4 protocol: %d", ipv4_header->protocol);
			return VER_DROP;
		}
		frag->l4_hdr.ptr = frag->l3_hdr.ptr + frag->l3_hdr.len;
		frag->payload.ptr = frag->l4_hdr.ptr + frag->l4_hdr.len;

	} else {
		frag->l4_hdr.proto = L4PROTO_NONE;
		frag->l4_hdr.len = 0;
		frag->l4_hdr.ptr = NULL;
		frag->payload.ptr = frag->l3_hdr.ptr + frag->l3_hdr.len;
	}

	frag->l4_hdr.ptr_needs_kfree = false;
	frag->payload.len = frag->skb->len - frag->l3_hdr.len - frag->l4_hdr.len;
	frag->payload.ptr_needs_kfree = false;

	return VER_CONTINUE;
}

enum verdict frag_create_ipv4(struct sk_buff *skb, struct fragment **frag_out)
{
	struct fragment *frag;
	enum verdict result;

	result = validate_ipv4_integrity(skb);
	if (result != VER_CONTINUE)
		return result;

	frag = kmalloc(sizeof(*frag), GFP_ATOMIC);
	if (!frag) {
		log_warning("Cannot allocate a fragment structure.");
		return VER_DROP;
	}
	frag->skb = skb;

	// Layer 3
	result = init_ipv4_l3_hdr(frag);
	if (result != VER_CONTINUE)
		goto error;

	// Layer 4, Payload
	result = init_ipv4_l3_payload(frag);
	if (result != VER_CONTINUE)
		goto error;

	// List
	INIT_LIST_HEAD(&frag->next);

	*frag_out = frag;
	return VER_CONTINUE;

error:
	kfree(frag);
	return result;
}

/**
 * Joins frag.l3_hdr, frag.l4_hdr and frag.payload into a single packet, placing the result in
 * frag.skb.
 *
 * Assumes that frag.skb is NULL (Hence, frag->*.ptr_belongs_to_skb are false).
 */
enum verdict frag_create_skb(struct fragment *frag)
{
	struct sk_buff *new_skb;
	__u16 head_room = 0, tail_room = 0;
	bool has_l4_hdr;

//	TODO
//	spin_lock_bh(&config_lock);
//	head_room = config.skb_head_room;
//	tail_room = config.skb_tail_room;
//	spin_unlock_bh(&config_lock);

	new_skb = alloc_skb(head_room /* user's reserved. */
			+ LL_MAX_HEADER /* kernel's reserved + layer 2. */
			+ frag->l3_hdr.len /* layer 3. */
			+ frag->l4_hdr.len /* layer 4. */
			+ frag->payload.len /* packet data. */
			+ tail_room, /* user's reserved+. */
			GFP_ATOMIC);
	if (!new_skb) {
		log_err(ERR_ALLOC_FAILED, "New packet allocation failed.");
		return VER_DROP;
	}
	frag->skb = new_skb;

	has_l4_hdr = (frag->l4_hdr.ptr != NULL);

	skb_reserve(new_skb, head_room + LL_MAX_HEADER);
	skb_put(new_skb, frag->l3_hdr.len + frag->l4_hdr.len + frag->payload.len);

	skb_reset_mac_header(new_skb);
	skb_reset_network_header(new_skb);
	if (has_l4_hdr)
		skb_set_transport_header(new_skb, frag->l3_hdr.len);

	memcpy(skb_network_header(new_skb), frag->l3_hdr.ptr, frag->l3_hdr.len);
	if (has_l4_hdr) {
		memcpy(skb_transport_header(new_skb), frag->l4_hdr.ptr, frag->l4_hdr.len);
		memcpy(skb_transport_header(new_skb) + frag->l4_hdr.len, frag->payload.ptr, frag->payload.len);
	} else {
		memcpy(skb_network_header(new_skb) + frag->l3_hdr.len, frag->payload.ptr, frag->payload.len);
	}

	if (frag->l3_hdr.ptr_needs_kfree)
		kfree(frag->l3_hdr.ptr);
	if (frag->l4_hdr.ptr_needs_kfree)
		kfree(frag->l4_hdr.ptr);
	if (frag->payload.ptr_needs_kfree)
		kfree(frag->payload.ptr);

	frag->l3_hdr.ptr = skb_network_header(new_skb);
	if (has_l4_hdr) {
		frag->l4_hdr.ptr = skb_transport_header(new_skb);
		frag->payload.ptr = skb_transport_header(new_skb) + frag->l4_hdr.len;
	} else {
		frag->l4_hdr.ptr = NULL;
		frag->payload.ptr = frag->l3_hdr.ptr + frag->l3_hdr.len;
	}

	frag->l3_hdr.ptr_needs_kfree = false;
	frag->l4_hdr.ptr_needs_kfree = false;
	frag->payload.ptr_needs_kfree = false;

	switch (frag->l3_hdr.proto) {
	case L3PROTO_IPV4:
		new_skb->protocol = htons(ETH_P_IP);
		break;
	case L3PROTO_IPV6:
		new_skb->protocol = htons(ETH_P_IPV6);
		break;
	default:
		log_err(ERR_L3PROTO, "Invalid protocol type: %u", frag->l3_hdr.proto);
		return VER_DROP;
	}

	return VER_CONTINUE;
}

void frag_kfree(struct fragment *frag)
{
	if (frag->skb)
		kfree_skb(frag->skb);
	if (frag->l3_hdr.ptr_needs_kfree)
		kfree(frag->l3_hdr.ptr);
	if (frag->l4_hdr.ptr_needs_kfree)
		kfree(frag->l4_hdr.ptr);
	if (frag->payload.ptr_needs_kfree)
		kfree(frag->payload.ptr);

	list_del(&frag->next);

	kfree(frag);
}

static char *nexthdr_to_string(u8 nexthdr)
{
	switch (nexthdr) {
	case NEXTHDR_TCP:
		return "TCP";
	case NEXTHDR_UDP:
		return "UDP";
	case NEXTHDR_ICMP:
		return "ICMP";
	case NEXTHDR_FRAGMENT:
		return "Fragment";
	}

	return "Don't know";
}

static char *protocol_to_string(u8 protocol)
{
	switch (protocol) {
	case IPPROTO_TCP:
		return "TCP";
	case IPPROTO_UDP:
		return "UDP";
	case IPPROTO_ICMP:
		return "ICMP";
	}

	return "Don't know";
}

void frag_print(struct fragment *frag)
{
	struct ipv6hdr *hdr6;
	struct frag_hdr *frag_header;
	struct iphdr *hdr4;
	struct tcphdr *tcp_header;
	struct udphdr *udp_header;
	struct in_addr addr4;

	if (!frag) {
		log_info("(null)");
		return;
	}

	log_info("Layer 3 - proto:%s length:%u kfree:%d", l3proto_to_string(frag->l3_hdr.proto),
			frag->l3_hdr.len, frag->l3_hdr.ptr_needs_kfree);
	switch (frag->l3_hdr.proto) {
	case L3PROTO_IPV6:
		hdr6 = frag_get_ipv6_hdr(frag);
		log_info("		version: %u", hdr6->version);
		log_info("		traffic class: %u", (hdr6->priority << 4) | (hdr6->flow_lbl[0] >> 4));
		log_info("		flow label: %u", ((hdr6->flow_lbl[0] & 0xf) << 16) | (hdr6->flow_lbl[1] << 8) | hdr6->flow_lbl[0]);
		log_info("		payload length: %u", be16_to_cpu(hdr6->payload_len));
		log_info("		next header: %s", nexthdr_to_string(hdr6->nexthdr));
		log_info("		hop limit: %u", hdr6->hop_limit);
		log_info("		source address: %pI6c", &hdr6->saddr);
		log_info("		destination address: %pI6c", &hdr6->daddr);

		if (hdr6->nexthdr == NEXTHDR_FRAGMENT) {
			frag_header = (struct frag_hdr *) (hdr6 + 1);
			log_info("Fragment header:");
			log_info("		next header: %s", nexthdr_to_string(frag_header->nexthdr));
			log_info("		reserved: %u", frag_header->reserved);
			log_info("		fragment offset: %u", get_fragment_offset_ipv6(frag_header));
			log_info("		more fragments: %u", is_more_fragments_set_ipv6(frag_header));
			log_info("		identification: %u", be32_to_cpu(frag_header->identification));
		}
		break;

	case L3PROTO_IPV4:
		hdr4 = frag_get_ipv4_hdr(frag);
		log_info("		version: %u", hdr4->version);
		log_info("		header length: %u", hdr4->ihl);
		log_info("		type of service: %u", hdr4->tos);
		log_info("		total length: %u", be16_to_cpu(hdr4->tot_len));
		log_info("		identification: %u", be16_to_cpu(hdr4->id));
		log_info("		more fragments: %u", is_more_fragments_set_ipv4(hdr4));
		log_info("		don't fragment: %u", is_dont_fragment_set(hdr4));
		log_info("		fragment offset: %u", get_fragment_offset_ipv4(hdr4));
		log_info("		time to live: %u", hdr4->ttl);
		log_info("		protocol: %s", protocol_to_string(hdr4->protocol));
		log_info("		checksum: %u", hdr4->check);
		addr4.s_addr = hdr4->saddr;
		log_info("		source address: %pI4", &addr4);
		addr4.s_addr = hdr4->daddr;
		log_info("		destination address: %pI4", &addr4);
		break;
	}

	log_info("Layer 4 - proto:%s length:%u kfree:%d", l4proto_to_string(frag->l4_hdr.proto),
			frag->l4_hdr.len, frag->l4_hdr.ptr_needs_kfree);
	switch (frag->l4_hdr.proto) {
	case L4PROTO_TCP:
		tcp_header = frag_get_tcp_hdr(frag);
		log_info("		source port: %u", be16_to_cpu(tcp_header->source));
		log_info("		destination port: %u", be16_to_cpu(tcp_header->dest));
		log_info("		seq: %u", be32_to_cpu(tcp_header->seq));
		log_info("		ack_seq: %u", be32_to_cpu(tcp_header->ack_seq));
		log_info("		doff:%u res1:%u cwr:%u ece:%u urg:%u", tcp_header->doff, tcp_header->res1,
				tcp_header->cwr, tcp_header->ece, tcp_header->urg);
		log_info("		ack:%u psh:%u rst:%u syn:%u fin:%u", tcp_header->ack, tcp_header->psh,
				tcp_header->rst, tcp_header->syn, tcp_header->fin);
		log_info("		window: %u", be16_to_cpu(tcp_header->window));
		log_info("		check: %u", tcp_header->check);
		log_info("		urg_ptr: %u", be16_to_cpu(tcp_header->urg_ptr));
		break;

	case L4PROTO_UDP:
		udp_header = frag_get_udp_hdr(frag);
		log_info("		source port: %u", be16_to_cpu(udp_header->source));
		log_info("		destination port: %u", be16_to_cpu(udp_header->dest));
		log_info("		length: %u", be16_to_cpu(udp_header->len));
		log_info("		checksum: %u", udp_header->check);
		break;

	case L4PROTO_ICMP:
		/* too lazy */
	case L4PROTO_NONE:
		break;
	}

	log_info("Payload - length:%u kfree:%d", frag->payload.len, frag->payload.ptr_needs_kfree);
}

struct packet *pkt_create_ipv6(struct fragment *frag)
{
	struct packet *pkt;
	struct frag_hdr *hdr_frag = frag_get_fragment_hdr(frag);

	pkt = kmalloc(sizeof(*pkt), GFP_ATOMIC);
	if (!pkt) {
		log_err(ERR_ALLOC_FAILED, "Could not allocate a packet.");
		return NULL;
	}

	INIT_LIST_HEAD(&pkt->fragments);
	pkt->total_bytes = 0;
	pkt->current_bytes = 0;
	pkt->fragment_id = (hdr_frag != NULL) ? be32_to_cpu(hdr_frag->identification) : 0;
	pkt->dying_time = jiffies_to_msecs(jiffies) + pktmod_get_fragment_timeout();
	INIT_LIST_HEAD(&pkt->pkt_list_node);

	pkt_add_frag_ipv6(pkt, frag);

	return pkt;
}

struct packet *pkt_create_ipv4(struct fragment *frag)
{
	struct packet *pkt;
	struct iphdr *hdr4 = frag_get_ipv4_hdr(frag);

	pkt = kmalloc(sizeof(*pkt), GFP_ATOMIC);
	if (!pkt) {
		log_err(ERR_ALLOC_FAILED, "Could not allocate a packet.");
		return NULL;
	}

	INIT_LIST_HEAD(&pkt->fragments);
	pkt->total_bytes = 0;
	pkt->current_bytes = 0;
	pkt->fragment_id = be16_to_cpu(hdr4->id);
	pkt->dying_time = jiffies_to_msecs(jiffies) + pktmod_get_fragment_timeout();
	INIT_LIST_HEAD(&pkt->pkt_list_node);

	pkt_add_frag_ipv4(pkt, frag);

	return pkt;
}

void pkt_add_frag_ipv6(struct packet *pkt, struct fragment *frag)
{
	struct frag_hdr *hdr_frag = frag_get_fragment_hdr(frag);

	list_add(&frag->next, pkt->fragments.prev);

	if (hdr_frag != NULL) {
		if (!is_more_fragments_set_ipv6(hdr_frag))
			pkt->total_bytes = get_fragment_offset_ipv6(hdr_frag) + frag->l4_hdr.len + frag->payload.len;
		pkt->current_bytes += frag->l4_hdr.len + frag->payload.len;
	} else {
		pkt->total_bytes = frag->l4_hdr.len + frag->payload.len;
		pkt->current_bytes = pkt->total_bytes;
	}
	if (frag->l4_hdr.proto != L4PROTO_NONE)
		pkt->first_fragment = frag;
}

void pkt_add_frag_ipv4(struct packet *pkt, struct fragment *frag)
{
	struct iphdr *hdr4 = frag_get_ipv4_hdr(frag);

	list_add(&frag->next, pkt->fragments.prev);

	if (!is_more_fragments_set_ipv4(hdr4))
		pkt->total_bytes = get_fragment_offset_ipv4(hdr4) + frag->l4_hdr.len + frag->payload.len;
	pkt->current_bytes += frag->l4_hdr.len + frag->payload.len;
	if (frag->l4_hdr.proto != L4PROTO_NONE)
		pkt->first_fragment = frag;
}

/* TODO si current_bytes > total_bytes, hay que MATAR A pkt INMEDIATAMENTE!!! */
bool pkt_is_complete(struct packet *pkt)
{
	return (pkt->total_bytes != 0) && (pkt->total_bytes == pkt->current_bytes);
}

void pkt_kfree(struct packet *pkt, bool free_pkt)
{
	if (!pkt)
		return;

	while (!list_empty(&pkt->fragments)) {
		/* pkt->fragment.next is the first element of the list. */
		struct fragment *frag = list_entry(pkt->fragments.next, struct fragment, next);
		frag_kfree(frag);
	}

	if (free_pkt)
		kfree(pkt);
<<<<<<< HEAD
=======
}

inline enum l3_proto pkt_get_l3proto(struct packet *pkt)
{
	return pkt->first_fragment->l3_hdr.proto;
}

inline enum l4_proto pkt_get_l4proto(struct packet *pkt)
{
	return pkt->first_fragment->l4_hdr.proto;
}

inline void pkt_get_ipv4_src_addr(struct packet *pkt, struct in_addr *result)
{
	struct iphdr *hdr4 = frag_get_ipv4_hdr(pkt->first_fragment);
	result->s_addr = hdr4->saddr;
}

inline void pkt_get_ipv4_dst_addr(struct packet *pkt, struct in_addr *result)
{
	struct iphdr *hdr4 = frag_get_ipv4_hdr(pkt->first_fragment);
	result->s_addr = hdr4->daddr;
}

inline struct in6_addr *pkt_get_ipv6_src_addr(struct packet *pkt)
{
	struct ipv6hdr *hdr6 = frag_get_ipv6_hdr(pkt->first_fragment);
	return &hdr6->saddr;
}

inline struct in6_addr *pkt_get_ipv6_dst_addr(struct packet *pkt)
{
	struct ipv6hdr *hdr6 = frag_get_ipv6_hdr(pkt->first_fragment);
	return &hdr6->daddr;
}

/**
 * 	Updates Fragmentation configuration options.
 *
 *  @param[in]  operation   _____________
 *  @param[in]  new_config  The new configuration.
 *  @return response_code   ___________.
 *  */
int set_fragmentation_config(__u32 operation, struct fragmentation_config *new_config)
{
	int error = 0;

    spin_lock_bh(&config_lock);

    if (operation & FRAGMENT_TIMEOUT_MASK) {
        if ( new_config->fragment_timeout < FRAGMENT_MIN ) {
        	error = -EINVAL;
            log_err(ERR_FRAGMENTATION_TO_RANGE, "The Fragmentation timeout must be at least %u miliseconds.", FRAGMENT_MIN);
        } else {
        	config.fragment_timeout = new_config->fragment_timeout;
        }
    }

    spin_unlock_bh(&config_lock);
    return error;
>>>>>>> 84832707
}<|MERGE_RESOLUTION|>--- conflicted
+++ resolved
@@ -766,42 +766,6 @@
 
 	if (free_pkt)
 		kfree(pkt);
-<<<<<<< HEAD
-=======
-}
-
-inline enum l3_proto pkt_get_l3proto(struct packet *pkt)
-{
-	return pkt->first_fragment->l3_hdr.proto;
-}
-
-inline enum l4_proto pkt_get_l4proto(struct packet *pkt)
-{
-	return pkt->first_fragment->l4_hdr.proto;
-}
-
-inline void pkt_get_ipv4_src_addr(struct packet *pkt, struct in_addr *result)
-{
-	struct iphdr *hdr4 = frag_get_ipv4_hdr(pkt->first_fragment);
-	result->s_addr = hdr4->saddr;
-}
-
-inline void pkt_get_ipv4_dst_addr(struct packet *pkt, struct in_addr *result)
-{
-	struct iphdr *hdr4 = frag_get_ipv4_hdr(pkt->first_fragment);
-	result->s_addr = hdr4->daddr;
-}
-
-inline struct in6_addr *pkt_get_ipv6_src_addr(struct packet *pkt)
-{
-	struct ipv6hdr *hdr6 = frag_get_ipv6_hdr(pkt->first_fragment);
-	return &hdr6->saddr;
-}
-
-inline struct in6_addr *pkt_get_ipv6_dst_addr(struct packet *pkt)
-{
-	struct ipv6hdr *hdr6 = frag_get_ipv6_hdr(pkt->first_fragment);
-	return &hdr6->daddr;
 }
 
 /**
@@ -828,5 +792,4 @@
 
     spin_unlock_bh(&config_lock);
     return error;
->>>>>>> 84832707
 }