#include "nat64/mod/handling_hairpinning.h"
#include "nat64/mod/pool4.h"
#include "nat64/mod/filtering_and_updating.h"
#include "nat64/mod/compute_outgoing_tuple.h"
#include "nat64/mod/translate_packet.h"
#include "nat64/mod/send_packet.h"


/**
 * Checks whether "pkt" is a hairpin packet.
 *
 * @param pkt outgoing packet the NAT64 would send if it's not a hairpin.
 * @return whether pkt is a hairpin packet.
 */
bool is_hairpin(struct sk_buff *skb)
{
	struct in_addr addr;

	if (skb_l3_proto(skb) != L3PROTO_IPV4)
		return false;

	addr.s_addr = ip_hdr(skb)->daddr;
	return pool4_contains(&addr);
}

/**
 * Mirrors the core's behavior by processing pkt_in as if it was the incoming packet.
 *
 * @param pkt_in the outgoing packet. Except because it's a hairpin, here it's treated as if it was
 *		the one received from the network.
 * @param tuple_in pkt_in's tuple.
 * @return whether we managed to U-turn the packet successfully.
 */
verdict handling_hairpinning(struct sk_buff *skb_in, struct tuple *tuple_in)
{
	struct sk_buff *skb_out;
	struct tuple tuple_out;
	verdict result;

	log_debug("Step 5: Handling Hairpinning...");

	if (skb_l4_proto(skb_in) == L4PROTO_ICMP) {
		/* RFC 6146 section 2 (Definition of "Hairpinning"). */
<<<<<<< HEAD
		log_warning("ICMP is NOT supported by hairpinning. Dropping packet...");
		return VER_DROP;
=======
		log_debug("ICMP is NOT supported by hairpinning. Dropping packet...");
		goto fail;
>>>>>>> 54fc02dd
	}

	result = filtering_and_updating(skb_in, tuple_in);
	if (result != VER_CONTINUE)
		return result;
	result = compute_out_tuple(tuple_in, &tuple_out);
	if (result != VER_CONTINUE)
		return result;
	result = translating_the_packet(&tuple_out, skb_in, &skb_out);
	if (result != VER_CONTINUE)
		return result;
	result = send_pkt(skb_out);
	if (result != VER_CONTINUE)
		return result;

	log_debug("Done step 5.");
	return VER_CONTINUE;
}<|MERGE_RESOLUTION|>--- conflicted
+++ resolved
@@ -41,13 +41,8 @@
 
 	if (skb_l4_proto(skb_in) == L4PROTO_ICMP) {
 		/* RFC 6146 section 2 (Definition of "Hairpinning"). */
-<<<<<<< HEAD
-		log_warning("ICMP is NOT supported by hairpinning. Dropping packet...");
+		log_debug("ICMP is NOT supported by hairpinning. Dropping packet...");
 		return VER_DROP;
-=======
-		log_debug("ICMP is NOT supported by hairpinning. Dropping packet...");
-		goto fail;
->>>>>>> 54fc02dd
 	}
 
 	result = filtering_and_updating(skb_in, tuple_in);
