--- conflicted
+++ resolved
@@ -200,19 +200,14 @@
 	else
 		result = (packet_mtu < nexthop4_mtu) ? packet_mtu : nexthop4_mtu;
 
-<<<<<<< HEAD
 	rcu_read_lock_bh();
-	if (rcu_dereference_bh(config)->lower_mtu_fail && result < 1280) {
-=======
-	spin_lock_bh(&config_lock);
-	if (config.lower_mtu_fail && result < config.min_ipv6_mtu) {
->>>>>>> 005e8056
+	if (rcu_dereference_bh(config)->lower_mtu_fail && result < IPV6_MIN_MTU) {
 		/*
 		 * Probably some router does not implement RFC 4890, section 4.3.1.
 		 * Gotta override and hope for the best.
 		 * See RFC 6145 section 6, second approach, to understand the logic here.
 		 */
-		result = config.min_ipv6_mtu;
+		result = IPV6_MIN_MTU;
 	}
 	rcu_read_unlock_bh();
 
