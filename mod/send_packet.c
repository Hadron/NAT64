--- conflicted
+++ resolved
@@ -133,6 +133,9 @@
 	unsigned int ipv6_mtu = skb_in->dev->mtu;
 	unsigned int ipv4_mtu = skb_out->dev->mtu;
 
+	if (!skb_in)
+		return;
+	
 	if (ip_hdr(skb_out)->protocol != IPPROTO_ICMP)
 		return;
 	
@@ -223,6 +226,9 @@
 	unsigned int ipv6_mtu = skb_out->dev->mtu;
 	unsigned int ipv4_mtu = skb_in->dev->mtu;
 
+	if (!skb_in)
+		return;
+	
 	if (ip_hdr(skb_in)->protocol != IPPROTO_ICMP)
 		return;
 	
@@ -235,15 +241,6 @@
 			be16_to_cpu(ip_hdr(skb_in)->tot_len));			
 }
 
-<<<<<<< HEAD
-/**
- * Returns 1 if the Don't Fragments flag from the "header" header is set, 0 otherwise.
- */
-static inline __u16 is_dont_fragment_set(struct iphdr *hdr)
-{
-	__u16 frag_off = be16_to_cpu(hdr->frag_off);
-	return (frag_off & IP_DF) >> 14;
-=======
 static bool ipv6_validate_packet_len(struct sk_buff *skb_in, struct sk_buff *skb_out)
 {
 	struct ipv6hdr *ip6_hdr = ipv6_hdr(skb_out);
@@ -281,15 +278,12 @@
 	icmp_send(skb_in, ICMP_DEST_UNREACH, ICMP_FRAG_NEEDED,
 			cpu_to_be32(min_uint(ipv6_mtu, ipv4_mtu + 20)));
 	return false;
->>>>>>> 027e7ba6
 }
 
 bool send_packet_ipv6(struct sk_buff *skb_in, struct sk_buff *skb_out)
 {
 	struct dst_entry *dst;
 	int error;
-
-//~ log_warning("1");
 
 	skb_out->protocol = htons(ETH_P_IPV6);
 
@@ -299,34 +293,29 @@
 		return false;
 	}
 
-//~ log_warning("2");
-
 	skb_out->dev = dst->dev;
 	skb_dst_set(skb_out, dst);
 
-<<<<<<< HEAD
+	if (skb_in) {
+		ipv6_mtu_hack(skb_in, skb_out);
+		if (!ipv6_validate_packet_len(skb_in, skb_out)) {
+			kfree_skb(skb_out);
+			return false;
+		}
+	}
 	ipv6_mtu_hack(skb_in, skb_out);
-
-//~ log_warning("3");
 
 	if (skb_out->len > skb_out->dev->mtu) {
 		if ( ip_hdr(skb_in)->protocol == IPPROTO_ICMP
 				&& (! is_icmp6_info(icmp6_hdr(skb_out)->icmp6_type)) ) {
 			skb_trim(skb_out, skb_out->dev->mtu);
 			// TODO Fix packet length
-		} else if (is_dont_fragment_set(ip_hdr(skb_in))) {
-			log_warning("Longitud es mayor al MTU y DF esta prendido.");
+		} else {
 			icmp_send(skb_in, ICMP_DEST_UNREACH, ICMP_FRAG_NEEDED, cpu_to_be32(skb_out->dev->mtu));
-=======
-	if (skb_in) {
-		ipv6_mtu_hack(skb_in, skb_out);
-		if (!ipv6_validate_packet_len(skb_in, skb_out)) {
-			kfree_skb(skb_out);
->>>>>>> 027e7ba6
 			return false;
 		}
 	}
-
+	
 	log_debug("Sending packet via device '%s'...", skb_out->dev->name);
 	error = ip6_local_out(skb_out); // Send.
 	if (error) {
