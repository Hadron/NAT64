#include "nat64/mod/send_packet.h"
#include "nat64/comm/types.h"

#include <linux/version.h>
#include <linux/list.h>
#include <net/ip.h>
#include <net/ip6_route.h>
#include <net/route.h>


#if LINUX_VERSION_CODE < KERNEL_VERSION(3,0,0)

struct dst_entry *route_ipv4(struct iphdr *hdr_ip4, void *l4_hdr, l4_protocol l4_proto, u32 mark)
{
	struct flowi flow;
	struct rtable *table;
	int error;

	memset(&flow, 0, sizeof(flow));
	/* flow.oif; */
	/* flow.iif; */
	flow.mark = mark;
	flow.fl4_dst = hdr_ip4->daddr;
	/* flow.fl4_src = hdr_ip4->saddr; */
	flow.fl4_tos = RT_TOS(hdr_ip4->tos);
	flow.fl4_scope = RT_SCOPE_UNIVERSE;
	flow.proto = hdr_ip4->protocol;
	flow.flags = 0;
	{
		struct udphdr *hdr_udp;
		struct tcphdr *hdr_tcp;
		struct icmphdr *hdr_icmp4;

		switch (l4_proto) {
		case L4PROTO_NONE:
			break;
		case L4PROTO_TCP:
			hdr_tcp = l4_hdr;
			flow.fl_ip_sport = hdr_tcp->source;
			flow.fl_ip_dport = hdr_tcp->dest;
			break;
		case L4PROTO_UDP:
			hdr_udp = l4_hdr;
			flow.fl_ip_sport = hdr_udp->source;
			flow.fl_ip_dport = hdr_udp->dest;
			break;
		case L4PROTO_ICMP:
			hdr_icmp4 = l4_hdr;
			flow.fl_icmp_type = hdr_icmp4->type;
			flow.fl_icmp_code = hdr_icmp4->code;
			break;
		}
	}
	/* flow.secid; */

	error = ip_route_output_key(&init_net, &table, &flow);
	if (error) {
		log_err(ERR_ROUTE_FAILED, "ip_route_output_key() failed. Code: %d. Cannot route packet.",
				-error);
		return NULL;
	}
	if (!table) {
		log_err(ERR_ROUTE_FAILED, "The routing table is NULL. Cannot route packet.");
		return NULL;
	}

	return &table->dst;
}

struct dst_entry *route_ipv6(struct ipv6hdr *hdr_ip6, void *l4_hdr, l4_protocol l4_proto, u32 mark)
{
	struct flowi flow;
	struct dst_entry *dst;

	memset(&flow, 0, sizeof(flow));
	/* flow.oif; */
	/* flow.iif; */
	flow.mark = mark;
	flow.fl6_dst = hdr_ip6->daddr;
	flow.fl6_src = hdr_ip6->saddr;
	flow.fl6_flowlabel = get_flow_label(hdr_ip6);
	flow.proto = hdr_ip6->nexthdr;
	flow.flags = 0;
	{
		struct udphdr *hdr_udp;
		struct tcphdr *hdr_tcp;
		struct icmp6hdr *hdr_icmp6;

		switch (l4_proto) {
		case L4PROTO_NONE:
			break;
		case L4PROTO_TCP:
			hdr_tcp = l4_hdr;
			flow.fl_ip_sport = hdr_tcp->source;
			flow.fl_ip_dport = hdr_tcp->dest;
			break;
		case L4PROTO_UDP:
			hdr_udp = l4_hdr;
			flow.fl_ip_sport = hdr_udp->source;
			flow.fl_ip_dport = hdr_udp->dest;
			break;
		case L4PROTO_ICMP:
			hdr_icmp6 = l4_hdr;
			flow.fl_icmp_type = hdr_icmp6->icmp6_type;
			flow.fl_icmp_code = hdr_icmp6->icmp6_code;
			break;
		}
	}
	/* flow.secid; */

	dst = ip6_route_output(&init_net, NULL, &flow);
	if (!dst) {
		log_err(ERR_ROUTE_FAILED, "ip6_route_output() returned NULL. Cannot route packet.");
		return NULL;
	}
	if (dst->error) {
		log_err(ERR_ROUTE_FAILED, "ip6_route_output() returned error %d. Cannot route packet.",
				-dst->error);
		return NULL;
	}

	return dst;
}

#else

struct dst_entry *route_ipv4(struct iphdr *hdr_ip, void *l4_hdr, l4_protocol l4_proto, u32 mark)
{
	struct flowi4 flow;
	struct rtable *table;

	memset(&flow, 0, sizeof(flow));
	/* flow.flowi4_oif; */
	/* flow.flowi4_iif; */
	flow.flowi4_mark = mark;
	flow.flowi4_tos = RT_TOS(hdr_ip->tos);
	flow.flowi4_scope = RT_SCOPE_UNIVERSE;
	flow.flowi4_proto = hdr_ip->protocol;
	/*
	 * TODO (help) Don't know if we should set FLOWI_FLAG_PRECOW_METRICS. Does the kernel ever
	 * create routes on Jool's behalf?
	 * TODO (help) We should probably set FLOWI_FLAG_ANYSRC (for virtual-interfaceless support).
	 * If you change it, the corresponding attribute in route_skb_ipv6() should probably follow.
	 */
	flow.flowi4_flags = 0;
	/* Only used by XFRM ATM (kernel/Documentation/networking/secid.txt). */
	/* flow.flowi4_secid; */
	/* It appears this one only introduces noise. */
	/* flow.saddr = hdr_ip->saddr; */
	flow.daddr = hdr_ip->daddr;

	{
		struct udphdr *hdr_udp;
		struct tcphdr *hdr_tcp;
		struct icmphdr *hdr_icmp4;

		switch (l4_proto) {
		case L4PROTO_NONE:
			break;
		case L4PROTO_TCP:
			hdr_tcp = l4_hdr;
			flow.fl4_sport = hdr_tcp->source;
			flow.fl4_dport = hdr_tcp->dest;
			break;
		case L4PROTO_UDP:
			hdr_udp = l4_hdr;
			flow.fl4_sport = hdr_udp->source;
			flow.fl4_dport = hdr_udp->dest;
			break;
		case L4PROTO_ICMP:
			hdr_icmp4 = l4_hdr;
			flow.fl4_icmp_type = hdr_icmp4->type;
			flow.fl4_icmp_code = hdr_icmp4->code;
			break;
		}
	}

	/*
	 * I'm using neither ip_route_output_key() nor ip_route_output_flow() because those seem to
	 * mind about XFRM (= IPsec), which is probably just troublesome overhead given that "any
	 * protocols that protect IP header information are essentially incompatible with NAT64"
	 * (RFC 6146).
	 */
	table = __ip_route_output_key(&init_net, &flow);
	if (!table || IS_ERR(table)) {
		log_err(ERR_ROUTE_FAILED, "__ip_route_output_key() returned %ld. Cannot route packet.",
				(long) table);
		return NULL;
	}

	return &table->dst;
}

struct dst_entry *route_ipv6(struct ipv6hdr *hdr_ip, void *l4_hdr, l4_protocol l4_proto, u32 mark)
{
	struct flowi6 flow;
	struct dst_entry *dst;
	struct hdr_iterator iterator;

	hdr_iterator_init(&iterator, hdr_ip);
	hdr_iterator_last(&iterator);

	memset(&flow, 0, sizeof(flow));
	/* flow->flowi6_oif; */
	/* flow->flowi6_iif; */
	flow.flowi6_mark = mark;
	flow.flowi6_tos = get_traffic_class(hdr_ip);
	flow.flowi6_scope = RT_SCOPE_UNIVERSE;
	flow.flowi6_proto = iterator.hdr_type;
	flow.flowi6_flags = 0;
	/* flow->flowi6_secid; */
	flow.saddr = hdr_ip->saddr;
	flow.daddr = hdr_ip->daddr;
	flow.flowlabel = get_flow_label(hdr_ip);
	{
		struct udphdr *hdr_udp;
		struct tcphdr *hdr_tcp;
		struct icmp6hdr *hdr_icmp6;

		switch (l4_proto) {
		case L4PROTO_NONE:
			break;
		case L4PROTO_TCP:
			hdr_tcp = l4_hdr;
			flow.fl6_sport = hdr_tcp->source;
			flow.fl6_dport = hdr_tcp->dest;
			break;
		case L4PROTO_UDP:
			hdr_udp = l4_hdr;
			flow.fl6_sport = hdr_udp->source;
			flow.fl6_dport = hdr_udp->dest;
			break;
		case L4PROTO_ICMP:
			hdr_icmp6 = l4_hdr;
			flow.fl6_icmp_type = hdr_icmp6->icmp6_type;
			flow.fl6_icmp_code = hdr_icmp6->icmp6_code;
			break;
		}
	}

	dst = ip6_route_output(&init_net, NULL, &flow);
	if (!dst) {
		log_err(ERR_ROUTE_FAILED, "ip6_route_output() returned NULL. Cannot route packet.");
		return NULL;
	}
	if (dst->error) {
		log_err(ERR_ROUTE_FAILED, "ip6_route_output() returned error %d. Cannot route packet.",
				-dst->error);
		return NULL;
	}

	return dst;
}

#endif


verdict send_pkt(struct packet *pkt)
{
	struct fragment *frag;
	int error = 0;

	list_for_each_entry(frag, &pkt->fragments, list_hook) {
		log_debug("Sending skb via device '%s'...", frag->skb->dev->name);
		switch (frag->l3_hdr.proto) {
		case L3PROTO_IPV6:
			error = ip6_local_out(frag->skb);
			break;
		case L3PROTO_IPV4:
			error = ip_local_out(frag->skb);
			break;
		}

<<<<<<< HEAD
		log_debug("Packet is too large for the outgoing MTU and the DF flag is set. Dropping...");
		icmpv6_send(skb_in, ICMPV6_PKT_TOOBIG, 0, cpu_to_be32(min_uint(ipv4_mtu + 20, ipv6_mtu)));
		return false;
	}

	/* The kernel will fragment it. */
	return true;
}
=======
		/* the ip*_local_out() functions free the skb, so prevent crashing during frag_kfree(). */
		frag->skb = NULL;
>>>>>>> c56a2b5e

		if (error) {
			log_err(ERR_SEND_FAILED, "The kernel's packet dispatch function returned errcode %d. "
					"Cannot send packet.", error);
			return VER_DROP; /* The rest will also probably fail methinks, so meh. */
		}
	}

<<<<<<< HEAD
	log_debug("Sending packet via device '%s'...", skb_out->dev->name);
	error = ip_local_out(skb_out); /* Send. */
	if (error) {
		log_err(ERR_SEND_FAILED, "ip_local_out() failed. Code: %d. Cannot send packet.", error);
		return false;
	}

	return true;
}

static void ipv6_mtu_hack(struct sk_buff *skb_in, struct sk_buff *skb_out)
{
	struct icmphdr *hdr4 = icmp_hdr(skb_in);
	struct icmp6hdr *hdr6 = icmp6_hdr(skb_out);
	unsigned int ipv6_mtu = skb_out->dev->mtu;
	unsigned int ipv4_mtu = skb_in->dev->mtu;

	if (!skb_in)
		return;

	if (ip_hdr(skb_in)->protocol != IPPROTO_ICMP)
		return;

	if (hdr6->icmp6_type != ICMPV6_PKT_TOOBIG || hdr6->icmp6_type != 0)
		return;

	hdr6->icmp6_mtu = icmp6_minimum_mtu(be16_to_cpu(hdr4->un.frag.mtu) + 20,
			ipv6_mtu,
			ipv4_mtu + 20,
			be16_to_cpu(ip_hdr(skb_in)->tot_len));
}

static bool ipv6_validate_packet_len(struct sk_buff *skb_in, struct sk_buff *skb_out)
{
	struct ipv6hdr *ip6_hdr = ipv6_hdr(skb_out);
	struct hdr_iterator iterator = HDR_ITERATOR_INIT(ip6_hdr);
	unsigned int ipv6_mtu;
	unsigned int ipv4_mtu;

	if (skb_out->len <= skb_out->dev->mtu)
		return true;

	hdr_iterator_last(&iterator);
	if (iterator.hdr_type == IPPROTO_ICMPV6) {
		struct icmp6hdr *icmpv6_hdr = icmp6_hdr(skb_out);
		if (is_icmp6_error(icmpv6_hdr->icmp6_type)) {
			int new_packet_len = skb_out->dev->mtu;
			int l3_payload_len = new_packet_len - (iterator.data - (void *) ip6_hdr);

			skb_trim(skb_out, new_packet_len);

			ip6_hdr->payload_len = cpu_to_be16(new_packet_len - sizeof(struct ipv6hdr));

			icmpv6_hdr->icmp6_cksum = 0;
			icmpv6_hdr->icmp6_cksum = csum_ipv6_magic(&ip6_hdr->saddr, &ip6_hdr->daddr,
					l3_payload_len, IPPROTO_ICMPV6, csum_partial(icmpv6_hdr, l3_payload_len, 0));

			return true;
		}
	}

	ipv6_mtu = skb_out->dev->mtu;
	ipv4_mtu = skb_in->dev->mtu;

	log_debug("Packet is too large for the outgoing MTU and IPv6 routers don't do fragmentation. "
			"Dropping...");
	icmp_send(skb_in, ICMP_DEST_UNREACH, ICMP_FRAG_NEEDED,
			cpu_to_be32(min_uint(ipv6_mtu - 20, ipv4_mtu)));
	return false;
}

bool send_packet_ipv6(struct sk_buff *skb_in, struct sk_buff *skb_out)
{
	struct dst_entry *dst;
	int error;

	skb_out->protocol = htons(ETH_P_IPV6);

	dst = route_packet_ipv6(skb_out);
	if (!dst) {
		kfree_skb(skb_out);
		return false;
	}

	skb_out->dev = dst->dev;
	skb_dst_set(skb_out, dst);

	if (skb_in) {
		ipv6_mtu_hack(skb_in, skb_out);
		if (!ipv6_validate_packet_len(skb_in, skb_out)) {
			kfree_skb(skb_out);
			return false;
		}
	}

	log_debug("Sending packet via device '%s'...", skb_out->dev->name);
	error = ip6_local_out(skb_out); /* Send. */
	if (error) {
		log_err(ERR_SEND_FAILED, "ip6_local_out() failed. Code: %d. Cannot send packet.", error);
		return false;
	}

	return true;
=======
	return VER_CONTINUE;
>>>>>>> c56a2b5e
}<|MERGE_RESOLUTION|>--- conflicted
+++ resolved
@@ -271,19 +271,8 @@
 			break;
 		}
 
-<<<<<<< HEAD
-		log_debug("Packet is too large for the outgoing MTU and the DF flag is set. Dropping...");
-		icmpv6_send(skb_in, ICMPV6_PKT_TOOBIG, 0, cpu_to_be32(min_uint(ipv4_mtu + 20, ipv6_mtu)));
-		return false;
-	}
-
-	/* The kernel will fragment it. */
-	return true;
-}
-=======
 		/* the ip*_local_out() functions free the skb, so prevent crashing during frag_kfree(). */
 		frag->skb = NULL;
->>>>>>> c56a2b5e
 
 		if (error) {
 			log_err(ERR_SEND_FAILED, "The kernel's packet dispatch function returned errcode %d. "
@@ -292,111 +281,5 @@
 		}
 	}
 
-<<<<<<< HEAD
-	log_debug("Sending packet via device '%s'...", skb_out->dev->name);
-	error = ip_local_out(skb_out); /* Send. */
-	if (error) {
-		log_err(ERR_SEND_FAILED, "ip_local_out() failed. Code: %d. Cannot send packet.", error);
-		return false;
-	}
-
-	return true;
-}
-
-static void ipv6_mtu_hack(struct sk_buff *skb_in, struct sk_buff *skb_out)
-{
-	struct icmphdr *hdr4 = icmp_hdr(skb_in);
-	struct icmp6hdr *hdr6 = icmp6_hdr(skb_out);
-	unsigned int ipv6_mtu = skb_out->dev->mtu;
-	unsigned int ipv4_mtu = skb_in->dev->mtu;
-
-	if (!skb_in)
-		return;
-
-	if (ip_hdr(skb_in)->protocol != IPPROTO_ICMP)
-		return;
-
-	if (hdr6->icmp6_type != ICMPV6_PKT_TOOBIG || hdr6->icmp6_type != 0)
-		return;
-
-	hdr6->icmp6_mtu = icmp6_minimum_mtu(be16_to_cpu(hdr4->un.frag.mtu) + 20,
-			ipv6_mtu,
-			ipv4_mtu + 20,
-			be16_to_cpu(ip_hdr(skb_in)->tot_len));
-}
-
-static bool ipv6_validate_packet_len(struct sk_buff *skb_in, struct sk_buff *skb_out)
-{
-	struct ipv6hdr *ip6_hdr = ipv6_hdr(skb_out);
-	struct hdr_iterator iterator = HDR_ITERATOR_INIT(ip6_hdr);
-	unsigned int ipv6_mtu;
-	unsigned int ipv4_mtu;
-
-	if (skb_out->len <= skb_out->dev->mtu)
-		return true;
-
-	hdr_iterator_last(&iterator);
-	if (iterator.hdr_type == IPPROTO_ICMPV6) {
-		struct icmp6hdr *icmpv6_hdr = icmp6_hdr(skb_out);
-		if (is_icmp6_error(icmpv6_hdr->icmp6_type)) {
-			int new_packet_len = skb_out->dev->mtu;
-			int l3_payload_len = new_packet_len - (iterator.data - (void *) ip6_hdr);
-
-			skb_trim(skb_out, new_packet_len);
-
-			ip6_hdr->payload_len = cpu_to_be16(new_packet_len - sizeof(struct ipv6hdr));
-
-			icmpv6_hdr->icmp6_cksum = 0;
-			icmpv6_hdr->icmp6_cksum = csum_ipv6_magic(&ip6_hdr->saddr, &ip6_hdr->daddr,
-					l3_payload_len, IPPROTO_ICMPV6, csum_partial(icmpv6_hdr, l3_payload_len, 0));
-
-			return true;
-		}
-	}
-
-	ipv6_mtu = skb_out->dev->mtu;
-	ipv4_mtu = skb_in->dev->mtu;
-
-	log_debug("Packet is too large for the outgoing MTU and IPv6 routers don't do fragmentation. "
-			"Dropping...");
-	icmp_send(skb_in, ICMP_DEST_UNREACH, ICMP_FRAG_NEEDED,
-			cpu_to_be32(min_uint(ipv6_mtu - 20, ipv4_mtu)));
-	return false;
-}
-
-bool send_packet_ipv6(struct sk_buff *skb_in, struct sk_buff *skb_out)
-{
-	struct dst_entry *dst;
-	int error;
-
-	skb_out->protocol = htons(ETH_P_IPV6);
-
-	dst = route_packet_ipv6(skb_out);
-	if (!dst) {
-		kfree_skb(skb_out);
-		return false;
-	}
-
-	skb_out->dev = dst->dev;
-	skb_dst_set(skb_out, dst);
-
-	if (skb_in) {
-		ipv6_mtu_hack(skb_in, skb_out);
-		if (!ipv6_validate_packet_len(skb_in, skb_out)) {
-			kfree_skb(skb_out);
-			return false;
-		}
-	}
-
-	log_debug("Sending packet via device '%s'...", skb_out->dev->name);
-	error = ip6_local_out(skb_out); /* Send. */
-	if (error) {
-		log_err(ERR_SEND_FAILED, "ip6_local_out() failed. Code: %d. Cannot send packet.", error);
-		return false;
-	}
-
-	return true;
-=======
 	return VER_CONTINUE;
->>>>>>> c56a2b5e
 }