#ifndef _XT_NAT64_MODULE_COMM_H
#define _XT_NAT64_MODULE_COMM_H

/**
 * @file
 * Elements usable both by the kernel module and the userspace application.
 * Example from:
 * http://stackoverflow.com/questions/862964/who-can-give-me-the-latest-netlink-programming-samples
 *
 * @author Miguel Gonzalez
 * @author Alberto Leiva  <- maintenance
 */

#include <linux/types.h>
#include "nf_nat64_types.h"


//#define MSG_TYPE_CONF (0x10 + 2)  ///< Netlink socket packet ID, configuration
//#define MSG_TYPE_ROUTE (0x10 + 3)  ///< Netlink socket packet ID, static routes 
#define MSG_TYPE_NAT64 (0x10 + 2)  ///< Netlink socket packet ID, configuration

<<<<<<< HEAD

enum config_mode {
	MODE_POOL6,
	MODE_POOL4,
	MODE_BIB,
	MODE_SESSION,
	MODE_FILTERING,
	MODE_TRANSLATE,
};

enum config_operation {
	/* The following apply when mode is pool6, pool4, BIB or session. */
	OP_DISPLAY,
	OP_ADD,
	OP_REMOVE,

	/* The following apply when mode is filtering or translate. */
	#define BIB_MASK (1 << 0)
	#define SESSION_MASK (1 << 1)
	#define IPV6_MASK (1 << 2)
	#define IPV4_MASK (1 << 3)
	#define HAIR_MASK (1 << 4)
	#define PHR_MASK (1 << 5)
	#define PTR_MASK (1 << 6)
	#define OIPV6_MASK (1 << 7)
	#define OIPV4_MASK (1 << 8)
	#define IPV4_TRAFFIC_MASK (1 << 9)
	#define DF_ALWAYS_MASK (1 << 10)
	#define GEN_IPV4_MASK (1 << 11)
	#define IMP_MTU_FAIL_MASK (1 << 12)
	#define IPV6_NEXTHOP_MASK (1 << 13)
	#define IPV4_NEXTHOP_MASK (1 << 14)
	#define MTU_PLATEAUS_MASK (1 << 15)

	#define ADDRESS_DEPENDENT_FILTER_MASK (1 << 0)
	#define FILTER_INFO_MASK (1 << 1)
	#define DROP_TCP_MASK (1 << 2)
};

enum response_code {
	RESPONSE_SUCCESS = 0,
	RESPONSE_UNKNOWN_MODE,
	RESPONSE_UNKNOWN_OP,
	RESPONSE_UNKNOWN_L3PROTO,
	RESPONSE_UNKNOWN_L4PROTO,
	RESPONSE_NOT_FOUND,
	RESPONSE_ALLOC_FAILED,
	RESPONSE_CONNECT_FAILED,
	RESPONSE_SEND_FAILED,
	RESPONSE_PARSE_FAIL,
};
=======
enum response_code {
       RESPONSE_SUCCESS = 0,
       RESPONSE_UNKNOWN_MODE,
       RESPONSE_UNKNOWN_OP,
       RESPONSE_UNKNOWN_L3PROTO,
       RESPONSE_UNKNOWN_L4PROTO,
       RESPONSE_NOT_FOUND,
       RESPONSE_ALLOC_FAILED,
       RESPONSE_CONNECT_FAILED,
       RESPONSE_SEND_FAILED,
       RESPONSE_PARSE_FAIL,
};

#define ADDRESS_DEPENDENT_FILTER_MASK (1 << 0)
#define FILTER_INFO_MASK (1 << 1)
#define DROP_TCP_MASK (1 << 2)

#define UDP_DEFAULT_MASK		(1 << 3)
#define ICMP_DEFAULT_MASK		(1 << 4)
#define TCP_TRANS_MASK			(1 << 5)
#define TCP_INCOMING_SYN_MASK	(1 << 6)
#define TCP_EST_MASK 			(1 << 7)

>>>>>>> 86d67a2e

/**
 * A BIB entry, from the eyes of userspace ("us" stands for userspace).
 *
 * It's a stripped version of "struct bib_entry" and only used when BIBs need to travel to
 * userspace. For anything else, use "struct bib_entry" from *_bib.h.
 *
 * See *_bib.h for the fields' doc.
 */
struct bib_entry_us
{
	struct ipv4_tuple_address ipv4;
	struct ipv6_tuple_address ipv6;
};

/**
 * A session entry, from the eyes of userspace ("us" stands for userspace).
 *
 * It's a stripped version of "struct session_entry" and only used when sessions need to travel to
 * userspace. For anything else, use "struct session_entry" from *_session.h.
 *
 * See *_session.h for the fields' doc.
 */
struct session_entry_us
{
	struct ipv6_pair ipv6;
	struct ipv4_pair ipv4;
	bool is_static;
	unsigned int dying_time;
	u_int8_t l4protocol;
};

/**
 * Configuration for the "Filtering and Updating" module.
 */
struct filtering_config
{
	/** Use Address-Dependent Filtering? */
	bool address_dependent_filtering;
	/** Filter ICMPv6 Informational packets */
	bool filter_informational_icmpv6;
	/** Drop externally initiated TCP connections? (IPv4 initiated) */
	bool drop_externally_initiated_tcp_connections;
};

/**
 * Configuration for the "Translate the packet" module.
 */
struct translate_config
{
	/**
	 * The user's reserved head room in bytes. Default should be 0.
	 * Can be negative, if the user wants to compensate for the LL_MAX_HEADER constant.
	 * (LL_MAX_HEADER = the kernel's reserved head room + l2 header's length.)
	 */
	__u16 packet_head_room;
	/** I suggest default = 32 bytes. */
	__u16 packet_tail_room;

	bool override_ipv6_traffic_class;
	/** Default should be false. */
	bool override_ipv4_traffic_class;
	__u8 ipv4_traffic_class;
	/** Default should be true. */
	bool df_always_set;

	/** Default should be false. */
	bool generate_ipv4_id;

	/** Default should be true; in fact I don't see why anyone would want it to be false. */
	bool improve_mtu_failure_rate;
	// TODO (info) there should probably be a way to compute these two values by ourselves.
	__u16 ipv6_nexthop_mtu;
	__u16 ipv4_nexthop_mtu;

	/** Length of the mtu_plateaus array. */
	__u16 mtu_plateau_count;
	/** Default values are { 65535, 32000, 17914, 8166, 4352, 2002, 1492, 1006, 508, 296, 68 }. */
	__u16 *mtu_plateaus;
};


struct request_hdr {
	__u32 length;
	__u16 mode;
	__u32 operation;
};

union request_pool6 {
	struct {
		// Nothing needed here ATM.
	} display;
	struct {
		struct ipv6_prefix prefix;
	} update;
};

union request_pool4 {
	struct {
		// Nothing needed there ATM.
	} display;
	struct {
		__u8 l4_proto;
		struct in_addr addr;
	} update;
};

union request_bib {
	struct {
		u_int8_t l4_proto;
	} display;
};

struct request_session {
	__u8 l4_proto;
	union {
		struct {
		} display;
		struct {
			struct ipv6_pair pair6;
			struct ipv4_pair pair4;
		} add;
		struct {
			__u16 l3_proto;
			union {
				struct ipv6_pair pair6;
				struct ipv4_pair pair4;
			};
		} remove;
	};
};

union request_filtering {
	struct {
		// Nothing needed here ATM.
	} display;
	struct {
		struct filtering_config config;
	} update;
};

union request_translate {
	struct {
		// Nothing needed here ATM.
	} display;
	struct {
		struct translate_config config;
	} update;
};

/**
 * Because the payload is sometimes a variable-length array, and as such I cannot make a struct
 * that can contain it without using pointers, a pointer to a header is actually a pointer to the
 * entire response.
 */
struct response_hdr {
	__u32 length;
	__u8 result_code;
};

union response_filtering {
	struct {
		struct filtering_config config;
	} display;
	struct {
		// Nothing needed here ATM.
	} update;
};

union response_translate {
	struct {
		struct translate_config config;
	} display;
	struct {
		// Nothing needed here ATM.
	} update;
};


bool serialize_translate_config(struct translate_config *config, unsigned char **buffer_out,
		__u16 *buffer_len_out);
bool deserialize_translate_config(void *buffer, __u16 buffer_len,
		struct translate_config *target_out);

#endif<|MERGE_RESOLUTION|>--- conflicted
+++ resolved
@@ -19,7 +19,6 @@
 //#define MSG_TYPE_ROUTE (0x10 + 3)  ///< Netlink socket packet ID, static routes 
 #define MSG_TYPE_NAT64 (0x10 + 2)  ///< Netlink socket packet ID, configuration
 
-<<<<<<< HEAD
 
 enum config_mode {
 	MODE_POOL6,
@@ -54,9 +53,14 @@
 	#define IPV4_NEXTHOP_MASK (1 << 14)
 	#define MTU_PLATEAUS_MASK (1 << 15)
 
-	#define ADDRESS_DEPENDENT_FILTER_MASK (1 << 0)
-	#define FILTER_INFO_MASK (1 << 1)
-	#define DROP_TCP_MASK (1 << 2)
+	#define ADDRESS_DEPENDENT_FILTER_MASK	(1 << 0)
+	#define FILTER_INFO_MASK				(1 << 1)
+	#define DROP_TCP_MASK					(1 << 2)
+	#define UDP_DEFAULT_MASK				(1 << 3)
+	#define ICMP_DEFAULT_MASK				(1 << 4)
+	#define TCP_TRANS_MASK					(1 << 5)
+	#define TCP_INCOMING_SYN_MASK			(1 << 6)
+	#define TCP_EST_MASK 					(1 << 7)
 };
 
 enum response_code {
@@ -71,31 +75,6 @@
 	RESPONSE_SEND_FAILED,
 	RESPONSE_PARSE_FAIL,
 };
-=======
-enum response_code {
-       RESPONSE_SUCCESS = 0,
-       RESPONSE_UNKNOWN_MODE,
-       RESPONSE_UNKNOWN_OP,
-       RESPONSE_UNKNOWN_L3PROTO,
-       RESPONSE_UNKNOWN_L4PROTO,
-       RESPONSE_NOT_FOUND,
-       RESPONSE_ALLOC_FAILED,
-       RESPONSE_CONNECT_FAILED,
-       RESPONSE_SEND_FAILED,
-       RESPONSE_PARSE_FAIL,
-};
-
-#define ADDRESS_DEPENDENT_FILTER_MASK (1 << 0)
-#define FILTER_INFO_MASK (1 << 1)
-#define DROP_TCP_MASK (1 << 2)
-
-#define UDP_DEFAULT_MASK		(1 << 3)
-#define ICMP_DEFAULT_MASK		(1 << 4)
-#define TCP_TRANS_MASK			(1 << 5)
-#define TCP_INCOMING_SYN_MASK	(1 << 6)
-#define TCP_EST_MASK 			(1 << 7)
-
->>>>>>> 86d67a2e
 
 /**
  * A BIB entry, from the eyes of userspace ("us" stands for userspace).
@@ -126,19 +105,6 @@
 	bool is_static;
 	unsigned int dying_time;
 	u_int8_t l4protocol;
-};
-
-/**
- * Configuration for the "Filtering and Updating" module.
- */
-struct filtering_config
-{
-	/** Use Address-Dependent Filtering? */
-	bool address_dependent_filtering;
-	/** Filter ICMPv6 Informational packets */
-	bool filter_informational_icmpv6;
-	/** Drop externally initiated TCP connections? (IPv4 initiated) */
-	bool drop_externally_initiated_tcp_connections;
 };
 
 /**
