#ifndef _NF_NAT64_CONSTANTS_H
#define _NF_NAT64_CONSTANTS_H

/**
 * @file
 * General purpose #defines, intended to minimize use of numerical constants elsewhere in the code.
 *
 * @author Roberto Aceves
 * @author Ramiro Nava
 * @author Miguel Gonzalez
 * @author Alberto Leiva
 */

<<<<<<< HEAD
#include <linux/types.h>
=======
#include <linux/icmp.h>

#define FILT_DEF_ADDR_DEPENDENT_FILTERING false
#define FILT_DEF_FILTER_ICMPV6_INFO false
#define FILT_DEF_DROP_EXTERNAL_CONNECTIONS true
>>>>>>> 86d67a2e


// -- Timeouts, defined by RFC 6146, section 4. --

/**
 * Minimum allowable session lifetime for UDP bindings, in seconds.
 * TODO (rob) we don't use it yet.
 * TODO (warning) not yet configurable.
 */
#define UDP_MIN_ (2 * 60)
/**
 * Defined in the RFC as the minimum allowable default value for the session lifetime of UDP bindings,
 * in seconds. We use it as the actual default value.
 */
#define UDP_DEFAULT_ (5 * 60)
/** Transitory connection idle timeout.
 *  In other words, the timeout of several states in the TCP state machine. In seconds.
 */
#define TCP_TRANS (4 * 60)
/** Established connection idle timeout.
 *  In other words, the timeout of several states in the TCP state machine. In seconds.
 */
#define TCP_EST (2 * 60 * 60)
/** Timeout of several types of new STEs created during the CLOSED state of the TCP state machine. */
#define TCP_INCOMING_SYN (6)
/** Default time interval fragments are allowed to arrive in. In seconds. TODO (rob) we don't use it yet. */
#define FRAGMENT_MIN_ (2)
/** Default session lifetime for ICMP bindings, in seconds. */
#define ICMP_DEFAULT_ (1 * 60)


// -- Config defaults --
#define POOL6_DEF_PREFIX		"64:ff9b::"
#define POOL6_DEF_PREFIX_LEN	96

#define POOL4_DEF { "192.168.2.200", "192.168.2.201", "192.168.2.202", "192.168.2.203" }

#define FILT_DEF_ADDR_DEPENDENT_FILTERING false
#define FILT_DEF_FILTER_ICMPV6_INFO false
#define FILT_DEF_DROP_EXTERNALLY_INITIATED_CONNECTIONS true

#define TRAN_DEF_USR_HEAD_ROOM 0
#define TRAN_DEF_USR_TAIL_ROOM 32
#define TRAN_DEF_OVERRIDE_IPV6_TRAFFIC_CLASS false
#define TRAN_DEF_OVERRIDE_IPV4_TRAFFIC_CLASS false
#define TRAN_DEF_TRAFFIC_CLASS 0
#define TRAN_DEF_DF_ALWAYS_SET true
#define TRAN_DEF_GENERATE_IPV4_ID false
#define TRAN_DEF_IMPROVE_MTU_FAILURE_RATE true
#define TRAN_DEF_IPV6_NEXTHOP_MTU 1280
#define TRAN_DEF_IPV4_NEXTHOP_MTU 576
#define TRAN_DEF_MTU_PLATEAUS { 65535, 32000, 17914, 8166, 4352, 2002, 1492, 1006, 508, 296, 68 }


// -- ICMP constants missing from icmp.h and icmpv6.h. --

/** Code 0 for ICMP messages of type ICMP_PARAMETERPROB. */
#define ICMP_PTR_INDICATES_ERROR 0
/** Code 2 for ICMP messages of type ICMP_PARAMETERPROB. */
#define ICMP_BAD_LENGTH 2


/* ICMP error messaging */
//      Types:
#define DESTINATION_UNREACHABLE	ICMP_DEST_UNREACH 
//      Codes:
#define HOST_UNREACHABLE        ICMP_HOST_UNREACH
#define ADDRESS_UNREACHABLE     ICMP_HOST_UNREACH
#define COMMUNICATION_ADMINISTRATIVELY_PROHIBITED   ICMP_PKT_FILTERED



#endif<|MERGE_RESOLUTION|>--- conflicted
+++ resolved
@@ -11,15 +11,8 @@
  * @author Alberto Leiva
  */
 
-<<<<<<< HEAD
 #include <linux/types.h>
-=======
 #include <linux/icmp.h>
-
-#define FILT_DEF_ADDR_DEPENDENT_FILTERING false
-#define FILT_DEF_FILTER_ICMPV6_INFO false
-#define FILT_DEF_DROP_EXTERNAL_CONNECTIONS true
->>>>>>> 86d67a2e
 
 
 // -- Timeouts, defined by RFC 6146, section 4. --
