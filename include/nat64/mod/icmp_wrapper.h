#ifndef _NF_NAT64_ICMP_WRAPPER_H
#define _NF_NAT64_ICMP_WRAPPER_H

#include "nat64/mod/packet.h"


/**
 * @file
 * Direct use of the icmp_send() and icmpv6_send() functions after the determine incoming tuple
 * step is bound to become a bug nest. That's because steps filtering through translate are reused
 * in hairpinning, so when an error occurs while translating a IPv4 packet, one cannot assume that
 * the resulting ICMP error will be a IPv4 one.
 *
 * In those situations, you can use this code instead. It transparently sends the correct ICMP
 * error no matter where you are.
 *
 * For the sake of consistency, use this module even if your code isn't reused in hairpinning,
 * please.
 */

typedef enum icmp_error_code {
	ICMPERR_SILENT,
	ICMPERR_ADDR_UNREACHABLE,
	ICMPERR_PROTO_UNREACHABLE,
	ICMPERR_HOP_LIMIT,
	ICMPERR_FRAG_NEEDED,
	ICMPERR_HDR_FIELD,
	ICMPERR_SRC_ROUTE,
	ICMPERR_FILTER,
} icmp_error_code;

/**
 * Wrapper for the icmp_send() and the icmpv6_send() functions.
 */
<<<<<<< HEAD
void icmp64_send(struct sk_buff *skb, icmp_error_code code, __be32 info);
=======
void icmp64_send(struct fragment *frag, icmp_error_code code, __be32 info);
void icmp64_send_skb(struct sk_buff *skb, icmp_error_code code, __be32 info);
>>>>>>> 54fc02dd


#endif /* _NF_NAT64_ICMP_WRAPPER_H */<|MERGE_RESOLUTION|>--- conflicted
+++ resolved
@@ -32,12 +32,7 @@
 /**
  * Wrapper for the icmp_send() and the icmpv6_send() functions.
  */
-<<<<<<< HEAD
 void icmp64_send(struct sk_buff *skb, icmp_error_code code, __be32 info);
-=======
-void icmp64_send(struct fragment *frag, icmp_error_code code, __be32 info);
-void icmp64_send_skb(struct sk_buff *skb, icmp_error_code code, __be32 info);
->>>>>>> 54fc02dd
 
 
 #endif /* _NF_NAT64_ICMP_WRAPPER_H */