--- conflicted
+++ resolved
@@ -39,11 +39,7 @@
 	OP_COUNT,
 	OP_ADD,
 	OP_REMOVE,
-<<<<<<< HEAD
-	OP_FLUSH,
-=======
 	OP_FLUSH
->>>>>>> f91963ea
 
 	/* The following apply when mode is filtering or translate. */
 	#define RESET_TCLASS_MASK		(1 << 2)
