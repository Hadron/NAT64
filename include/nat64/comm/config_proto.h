--- conflicted
+++ resolved
@@ -87,15 +87,6 @@
 	l4_protocol l4_proto;
 };
 
-/**
-<<<<<<< HEAD
-=======
- * Time interval to allow arrival of fragments, in milliseconds.
- */
-struct fragmentation_config {
-	__u64 fragment_timeout;
-};
-
 struct sessiondb_config {
 	/** Current timeout values */
 	struct timeouts {
@@ -107,7 +98,6 @@
 };
 
 /**
->>>>>>> 54fc02dd
  * Configuration for the "Filtering and Updating" module.
  */
 struct filtering_config {
